/*
 * Cadence - The resource-oriented smart contract programming language
 *
 * Copyright 2019-2022 Dapper Labs, Inc.
 *
 * Licensed under the Apache License, Version 2.0 (the "License");
 * you may not use this file except in compliance with the License.
 * You may obtain a copy of the License at
 *
 *   http://www.apache.org/licenses/LICENSE-2.0
 *
 * Unless required by applicable law or agreed to in writing, software
 * distributed under the License is distributed on an "AS IS" BASIS,
 * WITHOUT WARRANTIES OR CONDITIONS OF ANY KIND, either express or implied.
 * See the License for the specific language governing permissions and
 * limitations under the License.
 */

package test

import (
	"errors"
	"fmt"
	"testing"

	"github.com/stretchr/testify/assert"
	"github.com/stretchr/testify/require"

	"github.com/onflow/cadence/runtime/common"
	"github.com/onflow/cadence/runtime/interpreter"
	"github.com/onflow/cadence/runtime/sema"
	"github.com/onflow/cadence/runtime/tests/checker"
)

func TestRunningMultipleTests(t *testing.T) {
	t.Parallel()

	code := `
        pub fun testFunc1() {
            assert(false)
        }

        pub fun testFunc2() {
            assert(true)
        }
    `

	runner := NewTestRunner()
	results, err := runner.RunTests(code)
	require.NoError(t, err)

	require.Len(t, results, 2)

	result1 := results[0]
	assert.Equal(t, result1.testName, "testFunc1")
	assert.Error(t, result1.err)

	result2 := results[1]
	assert.Equal(t, result2.testName, "testFunc2")
	assert.NoError(t, result2.err)
}

func TestRunningSingleTest(t *testing.T) {
	t.Parallel()

	code := `
        pub fun testFunc1() {
            assert(false)
        }

        pub fun testFunc2() {
            assert(true)
        }
    `

	runner := NewTestRunner()

	result, err := runner.RunTest(code, "testFunc1")
	assert.NoError(t, err)
	assert.Error(t, result.err)

	result, err = runner.RunTest(code, "testFunc2")
	assert.NoError(t, err)
	assert.NoError(t, result.err)
}

func TestExecuteScript(t *testing.T) {
	t.Parallel()

	t.Run("no args", func(t *testing.T) {
		t.Parallel()

		code := `
            import Test

            pub fun test() {
                var blockchain = Test.newEmulatorBlockchain()
                var result = blockchain.executeScript("pub fun main(): Int {  return 2 + 3 }", [])

                assert(result.status == Test.ResultStatus.succeeded)
                assert((result.returnValue! as! Int) == 5)

                log(result.returnValue)
            }
        `

		runner := NewTestRunner()
		result, err := runner.RunTest(code, "test")
		assert.NoError(t, err)
		assert.NoError(t, result.err)
	})

	t.Run("with args", func(t *testing.T) {
		t.Parallel()

		code := `
            import Test

            pub fun test() {
                var blockchain = Test.newEmulatorBlockchain()
                var result = blockchain.executeScript(
                    "pub fun main(a: Int, b: Int): Int {  return a + b }",
                    [2, 3]
                )

                assert(result.status == Test.ResultStatus.succeeded)
                assert((result.returnValue! as! Int) == 5)

            log(result.returnValue)
        }
    `
		runner := NewTestRunner()
		result, err := runner.RunTest(code, "test")
		assert.NoError(t, err)
		assert.NoError(t, result.err)
	})
}

func TestImportContract(t *testing.T) {
	t.Parallel()

	t.Run("init no params", func(t *testing.T) {
		t.Parallel()

		code := `
            import FooContract from "./FooContract"

            pub fun test() {
                var foo = FooContract()
                var result = foo.sayHello()
                assert(result == "hello from Foo")
            }
        `

		fooContract := `
            pub contract FooContract {
                init() {}

                pub fun sayHello(): String {
                    return "hello from Foo"
                }
            }
        `

		importResolver := func(location common.Location) (string, error) {
			return fooContract, nil
		}

		runner := NewTestRunner().WithImportResolver(importResolver)

		result, err := runner.RunTest(code, "test")
		assert.NoError(t, err)
		assert.NoError(t, result.err)
	})

	t.Run("init with params", func(t *testing.T) {
		t.Parallel()

		code := `
            import FooContract from "./FooContract"

            pub fun test() {
                var foo = FooContract(greeting: "hello from Foo")
                var result = foo.sayHello()
                assert(result == "hello from Foo")
            }
        `

		fooContract := `
            pub contract FooContract {

                pub var greeting: String

                init(greeting: String) {
                    self.greeting = greeting
                }

                pub fun sayHello(): String {
                    return self.greeting
                }
            }
        `

		importResolver := func(location common.Location) (string, error) {
			return fooContract, nil
		}

		runner := NewTestRunner().WithImportResolver(importResolver)

		result, err := runner.RunTest(code, "test")
		assert.NoError(t, err)
		assert.NoError(t, result.err)
	})

	t.Run("invalid import", func(t *testing.T) {
		t.Parallel()

		code := `
            import FooContract from "./FooContract"

            pub fun test() {
                var foo = FooContract()
            }
        `

		importResolver := func(location common.Location) (string, error) {
			return "", errors.New("cannot load file")
		}

		runner := NewTestRunner().WithImportResolver(importResolver)

		_, err := runner.RunTest(code, "test")
		require.Error(t, err)

		errs := checker.ExpectCheckerErrors(t, err, 2)

		importedProgramError := &sema.ImportedProgramError{}
		assert.ErrorAs(t, errs[0], &importedProgramError)
		assert.Contains(t, importedProgramError.Err.Error(), "cannot load file")

		assert.IsType(t, &sema.NotDeclaredError{}, errs[1])
	})

	t.Run("import resolver not provided", func(t *testing.T) {
		t.Parallel()

		code := `
            import FooContract from "./FooContract"

            pub fun test() {
                var foo = FooContract()
            }
        `

		runner := NewTestRunner()
		_, err := runner.RunTest(code, "test")
		require.Error(t, err)

		errs := checker.ExpectCheckerErrors(t, err, 2)

		importedProgramError := &sema.ImportedProgramError{}
		require.ErrorAs(t, errs[0], &importedProgramError)
		assert.IsType(t, ImportResolverNotProvidedError{}, importedProgramError.Err)

		assert.IsType(t, &sema.NotDeclaredError{}, errs[1])
	})

	t.Run("nested imports", func(t *testing.T) {
		t.Parallel()

		code := `
            import FooContract from "./FooContract"

            pub fun test() {}
        `

		fooContract := `
           import BarContract from 0x01

            pub contract FooContract {
                init() {}
            }
        `
		barContract := `
            pub contract BarContract {
                init() {}
            }
        `

		importResolver := func(location common.Location) (string, error) {
			switch location := location.(type) {
			case common.StringLocation:
				if location == "./FooContract" {
					return fooContract, nil
				}
			case common.AddressLocation:
				if location.ID() == "A.0000000000000001.BarContract" {
					return barContract, nil
				}
			}

			return "", fmt.Errorf("unsupported import %s", location.ID())
		}

		runner := NewTestRunner().WithImportResolver(importResolver)

		_, err := runner.RunTest(code, "test")
		require.Error(t, err)
		assert.Contains(t, err.Error(), "nested imports are not supported")
	})
}

func TestUsingEnv(t *testing.T) {
	t.Parallel()

	t.Run("public key creation", func(t *testing.T) {
		t.Parallel()

		code := `
            pub fun test() {
                var publicKey = PublicKey(
                    publicKey: "1234".decodeHex(),
                    signatureAlgorithm: SignatureAlgorithm.ECDSA_secp256k1
                )
            }
        `

		runner := NewTestRunner()

		result, err := runner.RunTest(code, "test")
		require.NoError(t, err)

		require.Error(t, result.err)
		publicKeyError := interpreter.InvalidPublicKeyError{}
		assert.ErrorAs(t, result.err, &publicKeyError)
	})

	t.Run("public account", func(t *testing.T) {
		t.Parallel()

		code := `
            pub fun test() {
                var acc = getAccount(0x01)
                var bal = acc.balance
                assert(acc.balance == 0.0)
            }
        `

		runner := NewTestRunner()
		result, err := runner.RunTest(code, "test")
		assert.NoError(t, err)
		assert.NoError(t, result.err)
	})

	t.Run("auth account", func(t *testing.T) {
		t.Parallel()

		code := `
            pub fun test() {
                var acc = getAuthAccount(0x01)
                var bal = acc.balance
                assert(acc.balance == 0.0)
            }
        `

		runner := NewTestRunner()
		result, err := runner.RunTest(code, "test")
		assert.NoError(t, err)
		assert.NoError(t, result.err)
	})

	// Imported programs also should have the access to the env.
	t.Run("account access in imported program", func(t *testing.T) {
		t.Parallel()

		code := `
            import FooContract from "./FooContract"

            pub fun test() {
                var foo = FooContract()
                var result = foo.getBalance()
                assert(result == 0.0)
            }
        `

		fooContract := `
            pub contract FooContract {
                init() {}

                pub fun getBalance(): UFix64 {
                    var acc = getAccount(0x01)
                    return acc.balance
                }
            }
        `

		importResolver := func(location common.Location) (string, error) {
			return fooContract, nil
		}

		runner := NewTestRunner().WithImportResolver(importResolver)

		result, err := runner.RunTest(code, "test")
		assert.NoError(t, err)
		assert.NoError(t, result.err)
	})
}

func TestCreateAccount(t *testing.T) {
	t.Parallel()

	code := `
        import Test

        pub fun test() {
            var blockchain = Test.newEmulatorBlockchain()
            var account = blockchain.createAccount()
        }
    `

	runner := NewTestRunner()
	result, err := runner.RunTest(code, "test")
	assert.NoError(t, err)
	assert.NoError(t, result.err)
}

func TestExecutingTransactions(t *testing.T) {
	t.Parallel()

	t.Run("add transaction", func(t *testing.T) {
		t.Parallel()

		code := `
            import Test

            pub fun test() {
                var blockchain = Test.newEmulatorBlockchain()
                var account = blockchain.createAccount()

                let tx = Test.Transaction(
                    "transaction { execute{ assert(false) } }",
                    account.address,
                    [account],
                    [],
                )

                blockchain.addTransaction(tx)
            }
        `

		runner := NewTestRunner()
		result, err := runner.RunTest(code, "test")
		assert.NoError(t, err)
		assert.NoError(t, result.err)
	})

	t.Run("run next transaction", func(t *testing.T) {
		t.Parallel()

		code := `
            import Test

            pub fun test() {
                var blockchain = Test.newEmulatorBlockchain()
                var account = blockchain.createAccount()

                let tx = Test.Transaction(
                    "transaction { execute{ assert(true) } }",
                    nil,
                    [account],
                    [],
                )

                blockchain.addTransaction(tx)

                let result = blockchain.executeNextTransaction()!
                assert(result.status == Test.ResultStatus.succeeded)
            }
        `

		runner := NewTestRunner()
		result, err := runner.RunTest(code, "test")
		assert.NoError(t, err)
		assert.NoError(t, result.err)
	})

	t.Run("run next transaction with authorizer", func(t *testing.T) {
		t.Parallel()

		code := `
            import Test

            pub fun test() {
                let blockchain = Test.newEmulatorBlockchain()
                let account = blockchain.createAccount()

                let tx = Test.Transaction(
                    "transaction { prepare(acct: AuthAccount) {} execute{ assert(true) } }",
                    account.address,
                    [account],
                    [],
                )

                blockchain.addTransaction(tx)

                let result = blockchain.executeNextTransaction()!
                assert(result.status == Test.ResultStatus.succeeded)
            }
        `

		runner := NewTestRunner()
		result, err := runner.RunTest(code, "test")
		assert.NoError(t, err)
		assert.NoError(t, result.err)
	})

	t.Run("transaction failure", func(t *testing.T) {
		t.Parallel()

		code := `
            import Test

            pub fun test() {
                let blockchain = Test.newEmulatorBlockchain()
                let account = blockchain.createAccount()

                let tx = Test.Transaction(
                    "transaction { execute{ assert(false) } }",
                    nil,
                    [account],
                    [],
                )

                blockchain.addTransaction(tx)

                let result = blockchain.executeNextTransaction()!
                assert(result.status == Test.ResultStatus.failed)
            }
        `

		runner := NewTestRunner()
		result, err := runner.RunTest(code, "test")
		assert.NoError(t, err)
		assert.NoError(t, result.err)
	})

	t.Run("run non existing transaction", func(t *testing.T) {
		t.Parallel()

		code := `
            import Test

            pub fun test() {
                var blockchain = Test.newEmulatorBlockchain()
                let result = blockchain.executeNextTransaction()
                assert(result == nil)
            }
        `

		runner := NewTestRunner()
		result, err := runner.RunTest(code, "test")
		assert.NoError(t, err)
		assert.NoError(t, result.err)
	})

	t.Run("commit block", func(t *testing.T) {
		t.Parallel()

		code := `
            import Test

            pub fun test() {
                var blockchain = Test.newEmulatorBlockchain()
                blockchain.commitBlock()
            }
        `

		runner := NewTestRunner()
		result, err := runner.RunTest(code, "test")
		assert.NoError(t, err)
		assert.NoError(t, result.err)
	})

	t.Run("commit un-executed block", func(t *testing.T) {
		t.Parallel()

		code := `
            import Test

            pub fun test() {
                var blockchain = Test.newEmulatorBlockchain()
                let account = blockchain.createAccount()

                let tx = Test.Transaction(
                    "transaction { execute{ assert(false) } }",
                    nil,
                    [account],
                    [],
                )

                blockchain.addTransaction(tx)

                blockchain.commitBlock()
            }
        `

		runner := NewTestRunner()
		result, err := runner.RunTest(code, "test")
		require.NoError(t, err)

		require.Error(t, result.err)
		assert.Contains(t, result.err.Error(), "cannot be committed before execution")
	})

	t.Run("commit partially executed block", func(t *testing.T) {
		t.Parallel()

		code := `
            import Test

            pub fun test() {
                var blockchain = Test.newEmulatorBlockchain()
                let account = blockchain.createAccount()

                let tx = Test.Transaction(
                    "transaction { execute{ assert(false) } }",
                    nil,
                    [account],
                    [],
                )

                // Add two transactions
                blockchain.addTransaction(tx)
                blockchain.addTransaction(tx)

                // But execute only one
                blockchain.executeNextTransaction()

                // Then try to commit
                blockchain.commitBlock()
            }
        `

		runner := NewTestRunner()
		result, err := runner.RunTest(code, "test")
		require.NoError(t, err)

		require.Error(t, result.err)
		assert.Contains(t, result.err.Error(), "is currently being executed")
	})

	t.Run("multiple commit block", func(t *testing.T) {
		t.Parallel()

		code := `
            import Test

            pub fun test() {
                var blockchain = Test.newEmulatorBlockchain()
                blockchain.commitBlock()
                blockchain.commitBlock()
            }
        `

		runner := NewTestRunner()
		result, err := runner.RunTest(code, "test")
		assert.NoError(t, err)
		assert.NoError(t, result.err)
	})

	t.Run("run given transaction", func(t *testing.T) {
		t.Parallel()

		code := `
            import Test

            pub fun test() {
                var blockchain = Test.newEmulatorBlockchain()
                var account = blockchain.createAccount()

                let tx = Test.Transaction(
                    "transaction { execute{ assert(true) } }",
                    nil,
                    [account],
                    [],
                )

                let result = blockchain.executeTransaction(tx)!
                assert(result.status == Test.ResultStatus.succeeded)
            }
        `

		runner := NewTestRunner()
		err := runner.RunTest(code, "test")
		assert.NoError(t, err)
	})

	t.Run("run transaction with args", func(t *testing.T) {
		t.Parallel()

		code := `
            import Test

            pub fun test() {
                var blockchain = Test.newEmulatorBlockchain()
                var account = blockchain.createAccount()

                let tx = Test.Transaction(
                    "transaction(a: Int, b: Int) { execute{ assert(a == b) } }",
                    nil,
                    [account],
                    [4, 4],
                )

                let result = blockchain.executeTransaction(tx)!
                assert(result.status == Test.ResultStatus.succeeded)
            }
        `

		runner := NewTestRunner()
		result, err := runner.RunTest(code, "test")
		assert.NoError(t, err)
		assert.NoError(t, result.err)
	})

	t.Run("run given transaction unsuccessful", func(t *testing.T) {
		t.Parallel()

		code := `
            import Test

            pub fun test() {
                var blockchain = Test.newEmulatorBlockchain()
                var account = blockchain.createAccount()

                let tx = Test.Transaction(
                    "transaction { execute{ assert(fail) } }",
                    nil,
                    [account],
                    [],
                )

                let result = blockchain.executeTransaction(tx)!
                assert(result.status == Test.ResultStatus.failed)
            }
        `

		runner := NewTestRunner()
		result, err := runner.RunTest(code, "test")
		assert.NoError(t, err)
		assert.NoError(t, result.err)
	})

	t.Run("run multiple transactions", func(t *testing.T) {
		t.Parallel()

		code := `
            import Test

            pub fun test() {
                var blockchain = Test.newEmulatorBlockchain()
                var account = blockchain.createAccount()

                let tx1 = Test.Transaction(
                    "transaction { execute{ assert(true) } }",
                    nil,
                    [account],
                    [],
                )

                let tx2 = Test.Transaction(
                    "transaction { prepare(acct: AuthAccount) {} execute{ assert(true) } }",
                    account.address,
                    [account],
                    [],
                )

                let tx3 = Test.Transaction(
                    "transaction { execute{ assert(false) } }",
                    nil,
                    [account],
                    [],
                )

                let firstResults = blockchain.executeTransactions([tx1, tx2, tx3])!

                assert(firstResults.length == 3)
                assert(firstResults[0].status == Test.ResultStatus.succeeded)
                assert(firstResults[1].status == Test.ResultStatus.succeeded)
                assert(firstResults[2].status == Test.ResultStatus.failed)


                // Execute them again: To verify the proper increment/reset of sequence numbers.
                let secondResults = blockchain.executeTransactions([tx1, tx2, tx3])!

                assert(secondResults.length == 3)
                assert(secondResults[0].status == Test.ResultStatus.succeeded)
                assert(secondResults[1].status == Test.ResultStatus.succeeded)
                assert(secondResults[2].status == Test.ResultStatus.failed)
            }
        `

		runner := NewTestRunner()
		result, err := runner.RunTest(code, "test")
		assert.NoError(t, err)
		assert.NoError(t, result.err)
	})

	t.Run("run empty transactions", func(t *testing.T) {
		t.Parallel()

		code := `
            import Test

            pub fun test() {
                var blockchain = Test.newEmulatorBlockchain()
                var account = blockchain.createAccount()

                let result = blockchain.executeTransactions([])!
                assert(result.length == 0)
            }
        `

		runner := NewTestRunner()
		result, err := runner.RunTest(code, "test")
		assert.NoError(t, err)
		assert.NoError(t, result.err)
	})

	t.Run("run transaction with pending transactions", func(t *testing.T) {
		t.Parallel()

		code := `
            import Test

            pub fun test() {
                var blockchain = Test.newEmulatorBlockchain()
                var account = blockchain.createAccount()

                let tx1 = Test.Transaction(
                    "transaction { execute{ assert(true) } }",
                    nil,
                    [account],
                    [],
                )

                blockchain.addTransaction(tx1)

                let tx2 = Test.Transaction(
                    "transaction { execute{ assert(true) } }",
                    nil,
                    [account],
                    [],
                )
                let result = blockchain.executeTransaction(tx2)!

                assert(result.status == Test.ResultStatus.succeeded)
            }
        `

		runner := NewTestRunner()
		result, err := runner.RunTest(code, "test")
		require.NoError(t, err)

		require.Error(t, result.err)
		assert.Contains(t, result.err.Error(), "is currently being executed")
	})
}

func TestSetupAndTearDown(t *testing.T) {
	t.Parallel()

	t.Run("setup", func(t *testing.T) {
		t.Parallel()

		code := `
            pub(set) var setupRan = false

            pub fun setup() {
                assert(!setupRan)
                setupRan = true
            }

            pub fun testFunc() {
                assert(setupRan)
            }
        `

		runner := NewTestRunner()
		results, err := runner.RunTests(code)
		require.NoError(t, err)

		require.Len(t, results, 1)
		result := results[0]
		assert.Equal(t, result.testName, "testFunc")
		assert.NoError(t, result.err)
	})

	t.Run("setup failed", func(t *testing.T) {
		t.Parallel()

		code := `
            pub fun setup() {
                panic("error occurred")
            }

            pub fun testFunc() {
                assert(true)
            }
        `

		runner := NewTestRunner()
		results, err := runner.RunTests(code)
		require.Error(t, err)
		require.Empty(t, results)
	})

	t.Run("teardown", func(t *testing.T) {
		t.Parallel()

		code := `
            pub(set) var tearDownRan = false

            pub fun testFunc() {
                assert(!tearDownRan)
            }

            pub fun tearDown() {
                assert(true)
            }
        `

		runner := NewTestRunner()
		results, err := runner.RunTests(code)
		require.NoError(t, err)

		require.Len(t, results, 1)
		result := results[0]
		assert.Equal(t, result.testName, "testFunc")
		assert.NoError(t, result.err)
	})

	t.Run("teardown failed", func(t *testing.T) {
		t.Parallel()

		code := `
            pub(set) var tearDownRan = false

            pub fun testFunc() {
                assert(!tearDownRan)
            }

            pub fun tearDown() {
                assert(false)
            }
        `

		runner := NewTestRunner()
		results, err := runner.RunTests(code)

		// Running tests will return an error since the tear down failed.
		require.Error(t, err)

		// However, test cases should have been passed.
		require.Len(t, results, 1)
		result := results[0]
		assert.Equal(t, result.testName, "testFunc")
		assert.NoError(t, result.err)
	})
}

<<<<<<< HEAD
func TestPrettyPrintTestResults(t *testing.T) {
	t.Parallel()

	code := `
        import Test

        pub fun testFunc1() {
            Test.assert(true, "should pass")
        }

        pub fun testFunc2() {
            Test.assert(false, "unexpected error occurred")
        }

        pub fun testFunc3() {
            Test.assert(true, "should pass")
        }

        pub fun testFunc4() {
            panic("runtime error")
        }
    `

	runner := NewTestRunner()
	results, err := runner.RunTests(code)
	require.NoError(t, err)

	resultsStr := PrettyPrintResults(results)

	expected := `Test Results
- PASS: testFunc1
- FAIL: testFunc2
		assertion failed: "unexpected error occurred"
- PASS: testFunc3
- FAIL: testFunc4
		panic: runtime error
`

	assert.Equal(t, expected, resultsStr)
=======
func TestDeployingContracts(t *testing.T) {
	t.Parallel()

	t.Run("no args", func(t *testing.T) {
		t.Parallel()

		code := `
            import Test

            pub fun test() {
                let blockchain = Test.newEmulatorBlockchain()
                let account = blockchain.createAccount()

                let contractCode = "pub contract Foo{ init(){}  pub fun sayHello(): String { return \"hello from Foo\"} }"

                let err = blockchain.deployContract(
                    "Foo",
                    contractCode,
                    account.address,
                    [account],
                    [],
                )

                if err != nil {
                    panic(err!.message)
                }

                var script = "import Foo from ".concat(account.address.toString()).concat("\n")
                script = script.concat("pub fun main(): String {  return Foo.sayHello() }")

                let result = blockchain.executeScript(script, [])

                if result.status != Test.ResultStatus.succeeded {
                    panic(result.error!.message)
                }

                let returnedStr = result.returnValue! as! String
                assert(returnedStr == "hello from Foo", message: "found: ".concat(returnedStr))
            }
        `

		runner := NewTestRunner()
		err := runner.RunTest(code, "test")
		assert.NoError(t, err)
	})

	t.Run("with args", func(t *testing.T) {
		t.Parallel()

		code := `
            import Test

            pub fun test() {
                let blockchain = Test.newEmulatorBlockchain()
                let account = blockchain.createAccount()

                let contractCode = "pub contract Foo{ pub let msg: String;   init(_ msg: String){ self.msg = msg }   pub fun sayHello(): String { return self.msg } }" 

                let err = blockchain.deployContract(
                    "Foo",
                    contractCode,
                    account.address,
                    [account],
                    ["hello from args"],
                )

                if err != nil {
                    panic(err!.message)
                }

                var script = "import Foo from ".concat(account.address.toString()).concat("\n")
                script = script.concat("pub fun main(): String {  return Foo.sayHello() }")

                let result = blockchain.executeScript(script, [])

                if result.status != Test.ResultStatus.succeeded {
                    panic(result.error!.message)
                }

                let returnedStr = result.returnValue! as! String
                assert(returnedStr == "hello from args", message: "found: ".concat(returnedStr))
            }
        `

		runner := NewTestRunner()
		err := runner.RunTest(code, "test")
		assert.NoError(t, err)
	})

	t.Run("without signers", func(t *testing.T) {
		t.Parallel()

		code := `
            import Test

            pub fun test() {
                let blockchain = Test.newEmulatorBlockchain()
                let account = blockchain.createAccount()

                let contractCode = "pub contract Foo{ init(){} }"

                let err = blockchain.deployContract(
                    "Foo",
                    contractCode,
                    account.address,
                    [],
                    [],
                )

                if err != nil {
                    panic(err!.message)
                }
            }
        `

		runner := NewTestRunner()
		err := runner.RunTest(code, "test")
		require.Error(t, err)
		assert.Contains(t, err.Error(), "authorization failed for account")
	})
}

func TestErrors(t *testing.T) {
	t.Parallel()

	t.Run("contract deployment error", func(t *testing.T) {
		t.Parallel()

		code := `
            import Test

            pub fun test() {
                let blockchain = Test.newEmulatorBlockchain()
                let account = blockchain.createAccount()

                let contractCode = "pub contract Foo{ init(){}  pub fun sayHello() { return 0 } }"

                let err = blockchain.deployContract(
                    "Foo",
                    contractCode,
                    account.address,
                    [account],
                    [],
                )

                if err != nil {
                    panic(err!.message)
                }
            }
        `

		runner := NewTestRunner()
		err := runner.RunTest(code, "test")
		require.Error(t, err)
		assert.Contains(t, err.Error(), "cannot deploy invalid contract")
	})

	t.Run("script error", func(t *testing.T) {
		t.Parallel()

		code := `
            import Test

            pub fun test() {
                let blockchain = Test.newEmulatorBlockchain()
                let account = blockchain.createAccount()

                let script = "import Foo from 0x01; pub fun main() {}"
                let result = blockchain.executeScript(script, [])

                if result.status == Test.ResultStatus.failed {
                    panic(result.error!.message)
                }
            }
        `

		runner := NewTestRunner()
		err := runner.RunTest(code, "test")
		require.Error(t, err)
		assert.Contains(t, err.Error(), "cannot find declaration `Foo`")
	})

	t.Run("transaction error", func(t *testing.T) {
		t.Parallel()

		code := `
            import Test

            pub fun test() {
                let blockchain = Test.newEmulatorBlockchain()
                let account = blockchain.createAccount()

                let tx2 = Test.Transaction(
                    "transaction { execute{ panic(\"some error\") } }",
                    nil,
                    [account],
                    [],
                )

                let result = blockchain.executeTransaction(tx2)!

                if result.status == Test.ResultStatus.failed {
                    panic(result.error!.message)
                }
            }
        `

		runner := NewTestRunner()
		err := runner.RunTest(code, "test")
		require.Error(t, err)
		assert.Contains(t, err.Error(), "panic: some error")
	})
>>>>>>> ab3b92cf
}<|MERGE_RESOLUTION|>--- conflicted
+++ resolved
@@ -691,8 +691,9 @@
         `
 
 		runner := NewTestRunner()
-		err := runner.RunTest(code, "test")
-		assert.NoError(t, err)
+		result, err := runner.RunTest(code, "test")
+		assert.NoError(t, err)
+		assert.NoError(t, result.err)
 	})
 
 	t.Run("run transaction with args", func(t *testing.T) {
@@ -969,7 +970,226 @@
 	})
 }
 
-<<<<<<< HEAD
+func TestDeployingContracts(t *testing.T) {
+	t.Parallel()
+
+	t.Run("no args", func(t *testing.T) {
+		t.Parallel()
+
+		code := `
+            import Test
+
+            pub fun test() {
+                let blockchain = Test.newEmulatorBlockchain()
+                let account = blockchain.createAccount()
+
+                let contractCode = "pub contract Foo{ init(){}  pub fun sayHello(): String { return \"hello from Foo\"} }"
+
+                let err = blockchain.deployContract(
+                    "Foo",
+                    contractCode,
+                    account.address,
+                    [account],
+                    [],
+                )
+
+                if err != nil {
+                    panic(err!.message)
+                }
+
+                var script = "import Foo from ".concat(account.address.toString()).concat("\n")
+                script = script.concat("pub fun main(): String {  return Foo.sayHello() }")
+
+                let result = blockchain.executeScript(script, [])
+
+                if result.status != Test.ResultStatus.succeeded {
+                    panic(result.error!.message)
+                }
+
+                let returnedStr = result.returnValue! as! String
+                assert(returnedStr == "hello from Foo", message: "found: ".concat(returnedStr))
+            }
+        `
+
+		runner := NewTestRunner()
+		result, err := runner.RunTest(code, "test")
+		assert.NoError(t, err)
+		assert.NoError(t, result.err)
+	})
+
+	t.Run("with args", func(t *testing.T) {
+		t.Parallel()
+
+		code := `
+            import Test
+
+            pub fun test() {
+                let blockchain = Test.newEmulatorBlockchain()
+                let account = blockchain.createAccount()
+
+                let contractCode = "pub contract Foo{ pub let msg: String;   init(_ msg: String){ self.msg = msg }   pub fun sayHello(): String { return self.msg } }" 
+
+                let err = blockchain.deployContract(
+                    "Foo",
+                    contractCode,
+                    account.address,
+                    [account],
+                    ["hello from args"],
+                )
+
+                if err != nil {
+                    panic(err!.message)
+                }
+
+                var script = "import Foo from ".concat(account.address.toString()).concat("\n")
+                script = script.concat("pub fun main(): String {  return Foo.sayHello() }")
+
+                let result = blockchain.executeScript(script, [])
+
+                if result.status != Test.ResultStatus.succeeded {
+                    panic(result.error!.message)
+                }
+
+                let returnedStr = result.returnValue! as! String
+                assert(returnedStr == "hello from args", message: "found: ".concat(returnedStr))
+            }
+        `
+
+		runner := NewTestRunner()
+		result, err := runner.RunTest(code, "test")
+		assert.NoError(t, err)
+		assert.NoError(t, result.err)
+	})
+
+	t.Run("without signers", func(t *testing.T) {
+		t.Parallel()
+
+		code := `
+            import Test
+
+            pub fun test() {
+                let blockchain = Test.newEmulatorBlockchain()
+                let account = blockchain.createAccount()
+
+                let contractCode = "pub contract Foo{ init(){} }"
+
+                let err = blockchain.deployContract(
+                    "Foo",
+                    contractCode,
+                    account.address,
+                    [],
+                    [],
+                )
+
+                if err != nil {
+                    panic(err!.message)
+                }
+            }
+        `
+
+		runner := NewTestRunner()
+		result, err := runner.RunTest(code, "test")
+		require.NoError(t, err)
+		require.Error(t, result.err)
+		assert.Contains(t, result.err.Error(), "authorization failed for account")
+	})
+}
+
+func TestErrors(t *testing.T) {
+	t.Parallel()
+
+	t.Run("contract deployment error", func(t *testing.T) {
+		t.Parallel()
+
+		code := `
+            import Test
+
+            pub fun test() {
+                let blockchain = Test.newEmulatorBlockchain()
+                let account = blockchain.createAccount()
+
+                let contractCode = "pub contract Foo{ init(){}  pub fun sayHello() { return 0 } }"
+
+                let err = blockchain.deployContract(
+                    "Foo",
+                    contractCode,
+                    account.address,
+                    [account],
+                    [],
+                )
+
+                if err != nil {
+                    panic(err!.message)
+                }
+            }
+        `
+
+		runner := NewTestRunner()
+		result, err := runner.RunTest(code, "test")
+		require.NoError(t, err)
+		require.Error(t, result.err)
+		assert.Contains(t, result.err.Error(), "cannot deploy invalid contract")
+	})
+
+	t.Run("script error", func(t *testing.T) {
+		t.Parallel()
+
+		code := `
+            import Test
+
+            pub fun test() {
+                let blockchain = Test.newEmulatorBlockchain()
+                let account = blockchain.createAccount()
+
+                let script = "import Foo from 0x01; pub fun main() {}"
+                let result = blockchain.executeScript(script, [])
+
+                if result.status == Test.ResultStatus.failed {
+                    panic(result.error!.message)
+                }
+            }
+        `
+
+		runner := NewTestRunner()
+		result, err := runner.RunTest(code, "test")
+		require.NoError(t, err)
+		require.Error(t, result.err)
+		assert.Contains(t, result.err.Error(), "cannot find declaration `Foo`")
+	})
+
+	t.Run("transaction error", func(t *testing.T) {
+		t.Parallel()
+
+		code := `
+            import Test
+
+            pub fun test() {
+                let blockchain = Test.newEmulatorBlockchain()
+                let account = blockchain.createAccount()
+
+                let tx2 = Test.Transaction(
+                    "transaction { execute{ panic(\"some error\") } }",
+                    nil,
+                    [account],
+                    [],
+                )
+
+                let result = blockchain.executeTransaction(tx2)!
+
+                if result.status == Test.ResultStatus.failed {
+                    panic(result.error!.message)
+                }
+            }
+        `
+
+		runner := NewTestRunner()
+		result, err := runner.RunTest(code, "test")
+		require.NoError(t, err)
+		require.Error(t, result.err)
+		assert.Contains(t, result.err.Error(), "panic: some error")
+	})
+}
+
 func TestPrettyPrintTestResults(t *testing.T) {
 	t.Parallel()
 
@@ -1009,218 +1229,4 @@
 `
 
 	assert.Equal(t, expected, resultsStr)
-=======
-func TestDeployingContracts(t *testing.T) {
-	t.Parallel()
-
-	t.Run("no args", func(t *testing.T) {
-		t.Parallel()
-
-		code := `
-            import Test
-
-            pub fun test() {
-                let blockchain = Test.newEmulatorBlockchain()
-                let account = blockchain.createAccount()
-
-                let contractCode = "pub contract Foo{ init(){}  pub fun sayHello(): String { return \"hello from Foo\"} }"
-
-                let err = blockchain.deployContract(
-                    "Foo",
-                    contractCode,
-                    account.address,
-                    [account],
-                    [],
-                )
-
-                if err != nil {
-                    panic(err!.message)
-                }
-
-                var script = "import Foo from ".concat(account.address.toString()).concat("\n")
-                script = script.concat("pub fun main(): String {  return Foo.sayHello() }")
-
-                let result = blockchain.executeScript(script, [])
-
-                if result.status != Test.ResultStatus.succeeded {
-                    panic(result.error!.message)
-                }
-
-                let returnedStr = result.returnValue! as! String
-                assert(returnedStr == "hello from Foo", message: "found: ".concat(returnedStr))
-            }
-        `
-
-		runner := NewTestRunner()
-		err := runner.RunTest(code, "test")
-		assert.NoError(t, err)
-	})
-
-	t.Run("with args", func(t *testing.T) {
-		t.Parallel()
-
-		code := `
-            import Test
-
-            pub fun test() {
-                let blockchain = Test.newEmulatorBlockchain()
-                let account = blockchain.createAccount()
-
-                let contractCode = "pub contract Foo{ pub let msg: String;   init(_ msg: String){ self.msg = msg }   pub fun sayHello(): String { return self.msg } }" 
-
-                let err = blockchain.deployContract(
-                    "Foo",
-                    contractCode,
-                    account.address,
-                    [account],
-                    ["hello from args"],
-                )
-
-                if err != nil {
-                    panic(err!.message)
-                }
-
-                var script = "import Foo from ".concat(account.address.toString()).concat("\n")
-                script = script.concat("pub fun main(): String {  return Foo.sayHello() }")
-
-                let result = blockchain.executeScript(script, [])
-
-                if result.status != Test.ResultStatus.succeeded {
-                    panic(result.error!.message)
-                }
-
-                let returnedStr = result.returnValue! as! String
-                assert(returnedStr == "hello from args", message: "found: ".concat(returnedStr))
-            }
-        `
-
-		runner := NewTestRunner()
-		err := runner.RunTest(code, "test")
-		assert.NoError(t, err)
-	})
-
-	t.Run("without signers", func(t *testing.T) {
-		t.Parallel()
-
-		code := `
-            import Test
-
-            pub fun test() {
-                let blockchain = Test.newEmulatorBlockchain()
-                let account = blockchain.createAccount()
-
-                let contractCode = "pub contract Foo{ init(){} }"
-
-                let err = blockchain.deployContract(
-                    "Foo",
-                    contractCode,
-                    account.address,
-                    [],
-                    [],
-                )
-
-                if err != nil {
-                    panic(err!.message)
-                }
-            }
-        `
-
-		runner := NewTestRunner()
-		err := runner.RunTest(code, "test")
-		require.Error(t, err)
-		assert.Contains(t, err.Error(), "authorization failed for account")
-	})
-}
-
-func TestErrors(t *testing.T) {
-	t.Parallel()
-
-	t.Run("contract deployment error", func(t *testing.T) {
-		t.Parallel()
-
-		code := `
-            import Test
-
-            pub fun test() {
-                let blockchain = Test.newEmulatorBlockchain()
-                let account = blockchain.createAccount()
-
-                let contractCode = "pub contract Foo{ init(){}  pub fun sayHello() { return 0 } }"
-
-                let err = blockchain.deployContract(
-                    "Foo",
-                    contractCode,
-                    account.address,
-                    [account],
-                    [],
-                )
-
-                if err != nil {
-                    panic(err!.message)
-                }
-            }
-        `
-
-		runner := NewTestRunner()
-		err := runner.RunTest(code, "test")
-		require.Error(t, err)
-		assert.Contains(t, err.Error(), "cannot deploy invalid contract")
-	})
-
-	t.Run("script error", func(t *testing.T) {
-		t.Parallel()
-
-		code := `
-            import Test
-
-            pub fun test() {
-                let blockchain = Test.newEmulatorBlockchain()
-                let account = blockchain.createAccount()
-
-                let script = "import Foo from 0x01; pub fun main() {}"
-                let result = blockchain.executeScript(script, [])
-
-                if result.status == Test.ResultStatus.failed {
-                    panic(result.error!.message)
-                }
-            }
-        `
-
-		runner := NewTestRunner()
-		err := runner.RunTest(code, "test")
-		require.Error(t, err)
-		assert.Contains(t, err.Error(), "cannot find declaration `Foo`")
-	})
-
-	t.Run("transaction error", func(t *testing.T) {
-		t.Parallel()
-
-		code := `
-            import Test
-
-            pub fun test() {
-                let blockchain = Test.newEmulatorBlockchain()
-                let account = blockchain.createAccount()
-
-                let tx2 = Test.Transaction(
-                    "transaction { execute{ panic(\"some error\") } }",
-                    nil,
-                    [account],
-                    [],
-                )
-
-                let result = blockchain.executeTransaction(tx2)!
-
-                if result.status == Test.ResultStatus.failed {
-                    panic(result.error!.message)
-                }
-            }
-        `
-
-		runner := NewTestRunner()
-		err := runner.RunTest(code, "test")
-		require.Error(t, err)
-		assert.Contains(t, err.Error(), "panic: some error")
-	})
->>>>>>> ab3b92cf
 }