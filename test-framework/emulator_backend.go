/*
 * Cadence - The resource-oriented smart contract programming language
 *
 * Copyright 2019-2022 Dapper Labs, Inc.
 *
 * Licensed under the Apache License, Version 2.0 (the "License");
 * you may not use this file except in compliance with the License.
 * You may obtain a copy of the License at
 *
 *   http://www.apache.org/licenses/LICENSE-2.0
 *
 * Unless required by applicable law or agreed to in writing, software
 * distributed under the License is distributed on an "AS IS" BASIS,
 * WITHOUT WARRANTIES OR CONDITIONS OF ANY KIND, either express or implied.
 * See the License for the specific language governing permissions and
 * limitations under the License.
 */

package test

import (
	"encoding/hex"
	"fmt"

	sdk "github.com/onflow/flow-go-sdk"
	"github.com/onflow/flow-go-sdk/crypto"
	sdkTest "github.com/onflow/flow-go-sdk/test"

	emulator "github.com/onflow/flow-emulator"
	fvmCrypto "github.com/onflow/flow-go/fvm/crypto"

	"github.com/onflow/cadence"
	"github.com/onflow/cadence/encoding/json"
	"github.com/onflow/cadence/runtime"
	"github.com/onflow/cadence/runtime/common"
	"github.com/onflow/cadence/runtime/errors"
	"github.com/onflow/cadence/runtime/interpreter"
	"github.com/onflow/cadence/runtime/stdlib"
	"github.com/onflow/cadence/runtime/tests/utils"
)

var _ interpreter.TestFramework = &EmulatorBackend{}

// EmulatorBackend is the emulator-backed implementation of the interpreter.TestFramework.
//
type EmulatorBackend struct {
	blockchain *emulator.Blockchain

	// blockOffset is the offset for the sequence number of the next transaction.
	// This is equal to the number of transactions in the current block.
	// Must be rest once the block is committed.
	blockOffset uint64

	importResolver ImportResolver
}

func NewEmulatorBackend(importResolver ImportResolver) *EmulatorBackend {
	return &EmulatorBackend{
		blockchain:     newBlockchain(),
		blockOffset:    0,
		importResolver: importResolver,
	}
}

func (e *EmulatorBackend) RunScript(code string, args []interpreter.Value) *interpreter.ScriptResult {
	inter, err := newInterpreter()
	if err != nil {
		return &interpreter.ScriptResult{
			Error: err,
		}
	}

	arguments := make([][]byte, 0, len(args))
	for _, arg := range args {
		exportedValue, err := runtime.ExportValue(arg, inter, interpreter.ReturnEmptyLocationRange)
		if err != nil {
			return &interpreter.ScriptResult{
				Error: err,
			}
		}

		encodedArg, err := json.Encode(exportedValue)
		if err != nil {
			return &interpreter.ScriptResult{
				Error: err,
			}
		}

		arguments = append(arguments, encodedArg)
	}

	result, err := e.blockchain.ExecuteScript([]byte(code), arguments)
	if err != nil {
		return &interpreter.ScriptResult{
			Error: err,
		}
	}

	if result.Error != nil {
		return &interpreter.ScriptResult{
			Error: result.Error,
		}
	}

	value, err := runtime.ImportValue(inter, interpreter.ReturnEmptyLocationRange, result.Value, nil)
	if err != nil {
		return &interpreter.ScriptResult{
			Error: err,
		}
	}

	return &interpreter.ScriptResult{
		Value: value,
	}
}

func (e EmulatorBackend) CreateAccount() (*interpreter.Account, error) {
	keyGen := sdkTest.AccountKeyGenerator()
	accountKey, signer := keyGen.NewWithSigner()

	// This relies on flow-go-sdk/test returning an `InMemorySigner`.
	// TODO: Maybe copy over the code for `AccountKeyGenerator`.
	inMemSigner := signer.(crypto.InMemorySigner)

	address, err := e.blockchain.CreateAccount([]*sdk.AccountKey{accountKey}, nil)
	if err != nil {
		return nil, err
	}

	return &interpreter.Account{
		Address: common.Address(address),
		AccountKey: &interpreter.AccountKey{
			KeyIndex: accountKey.Index,
			PublicKey: &interpreter.PublicKey{
				PublicKey: accountKey.PublicKey.Encode(),
				SignAlgo:  fvmCrypto.CryptoToRuntimeSigningAlgorithm(accountKey.PublicKey.Algorithm()),
			},
			HashAlgo:  fvmCrypto.CryptoToRuntimeHashingAlgorithm(accountKey.HashAlgo),
			Weight:    accountKey.Weight,
			IsRevoked: accountKey.Revoked,
		},
		PrivateKey: inMemSigner.PrivateKey.Encode(),
	}, nil
}

func (e *EmulatorBackend) AddTransaction(
	code string,
	authorizer *common.Address,
	signers []*interpreter.Account,
	args []interpreter.Value,
) error {

	tx := e.newTransaction(code, authorizer)

	inter, err := newInterpreter()
	if err != nil {
		return err
	}

	for _, arg := range args {
		exportedValue, err := runtime.ExportValue(arg, inter, interpreter.ReturnEmptyLocationRange)
		if err != nil {
			return err
		}

		err = tx.AddArgument(exportedValue)
		if err != nil {
			return err
		}
	}

	err = e.signTransaction(tx, signers)
	if err != nil {
		return err
	}

	err = e.blockchain.AddTransaction(*tx)
	if err != nil {
		return err
	}

	// Increment the transaction sequence number offset for the current block.
	e.blockOffset++

	return nil
}

func (e *EmulatorBackend) newTransaction(code string, authorizer *common.Address) *sdk.Transaction {
	serviceKey := e.blockchain.ServiceKey()

	sequenceNumber := serviceKey.SequenceNumber + e.blockOffset

	tx := sdk.NewTransaction().
		SetScript([]byte(code)).
		SetProposalKey(serviceKey.Address, serviceKey.Index, sequenceNumber).
		SetPayer(serviceKey.Address)

	if authorizer != nil {
		tx = tx.AddAuthorizer(sdk.Address(*authorizer))
	}

	return tx
}

func (e *EmulatorBackend) signTransaction(
	tx *sdk.Transaction,
	signerAccounts []*interpreter.Account,
) error {

	// Sign transaction with each signer
	// Note: Following logic is borrowed from the flow-ft.

	for i := len(signerAccounts) - 1; i >= 0; i-- {
		signerAccount := signerAccounts[i]

		signAlgo := fvmCrypto.RuntimeToCryptoSigningAlgorithm(signerAccount.AccountKey.PublicKey.SignAlgo)
		privateKey, err := crypto.DecodePrivateKey(signAlgo, signerAccount.PrivateKey)
		if err != nil {
			return err
		}

		hashAlgo := fvmCrypto.RuntimeToCryptoHashingAlgorithm(signerAccount.AccountKey.HashAlgo)
		signer, err := crypto.NewInMemorySigner(privateKey, hashAlgo)
		if err != nil {
			return err
		}

		err = tx.SignPayload(sdk.Address(signerAccount.Address), 0, signer)
		if err != nil {
			return err
		}
	}

	serviceKey := e.blockchain.ServiceKey()
	serviceSigner, err := serviceKey.Signer()
	if err != nil {
		return err
	}

	err = tx.SignEnvelope(serviceKey.Address, 0, serviceSigner)
	if err != nil {
		return err
	}

	return nil
}

func (e *EmulatorBackend) ExecuteNextTransaction() *interpreter.TransactionResult {
	result, err := e.blockchain.ExecuteNextTransaction()

	if err != nil {
		// If the returned error is `emulator.PendingBlockTransactionsExhaustedError`,
		// that means there are no transactions to execute.
		// Hence, return a nil result.
		if _, ok := err.(*emulator.PendingBlockTransactionsExhaustedError); ok {
			return nil
		}

		return &interpreter.TransactionResult{
			Error: err,
		}
	}

	if result.Error != nil {
		return &interpreter.TransactionResult{
			Error: result.Error,
		}
	}

	return &interpreter.TransactionResult{}
}

func (e *EmulatorBackend) CommitBlock() error {
	// Reset the transaction offset for the current block.
	e.blockOffset = 0

	_, err := e.blockchain.CommitBlock()
	return err
}

<<<<<<< HEAD
func (e *EmulatorBackend) DeployContract(
	name string,
	code string,
	args []interpreter.Value,
	authorizer common.Address,
	signers []*interpreter.Account,
) error {

	const deployContractTransactionTemplate = `
	    transaction(%s) {
		    prepare(signer: AuthAccount) {
			    signer.contracts.add(name: "%s", code: "%s".decodeHex()%s)
		    }
	    }`

	hexEncodedCode := hex.EncodeToString([]byte(code))

	inter, err := newInterpreter()
	if err != nil {
		return err
	}

	cadenceArgs := make([]cadence.Value, 0, len(args))

	txArgs, addArgs := "", ""

	for i, arg := range args {
		cadenceArg, err := runtime.ExportValue(arg, inter, interpreter.ReturnEmptyLocationRange)
		if err != nil {
			return err
		}

		if i > 0 {
			txArgs += ", "
		}

		txArgs += fmt.Sprintf("arg%d: %s", i, cadenceArg.Type().ID())
		addArgs += fmt.Sprintf(", arg%d", i)

		cadenceArgs = append(cadenceArgs, cadenceArg)
	}

	script := fmt.Sprintf(
		deployContractTransactionTemplate,
		txArgs,
		name,
		hexEncodedCode,
		addArgs,
	)

	tx := e.newTransaction(script, &authorizer)

	for _, arg := range cadenceArgs {
		err = tx.AddArgument(arg)
		if err != nil {
			return err
		}
	}

	err = e.signTransaction(tx, signers)
	if err != nil {
		return err
	}

	err = e.blockchain.AddTransaction(*tx)
	if err != nil {
		return err
	}

	// Increment the transaction sequence number offset for the current block.
	e.blockOffset++

	result := e.ExecuteNextTransaction()
	if result.Error != nil {
		return result.Error
	}

	return e.CommitBlock()
=======
func (e *EmulatorBackend) ReadFile(path string) (string, error) {
	if e.importResolver == nil {
		return "", ImportResolverNotProvidedError{}
	}

	return e.importResolver(common.StringLocation(path))
>>>>>>> 75e21370
}

// newBlockchain returns an emulator blockchain for testing.
func newBlockchain(opts ...emulator.Option) *emulator.Blockchain {
	b, err := emulator.NewBlockchain(
		append(
			[]emulator.Option{
				emulator.WithStorageLimitEnabled(false),
			},
			opts...,
		)...,
	)
	if err != nil {
		panic(err)
	}

	return b
}

// newInterpreter creates an interpreter instance needed for the value conversion.
//
func newInterpreter() (*interpreter.Interpreter, error) {
	// TODO: maybe re-use interpreter? Only needed for value conversion
	// TODO: Deal with imported/composite types

	predeclaredInterpreterValues := stdlib.BuiltinFunctions.ToInterpreterValueDeclarations()
	predeclaredInterpreterValues = append(predeclaredInterpreterValues, stdlib.BuiltinValues.ToInterpreterValueDeclarations()...)

	return interpreter.NewInterpreter(
		nil,
		utils.TestLocation,
		interpreter.WithStorage(interpreter.NewInMemoryStorage(nil)),
		interpreter.WithPredeclaredValues(predeclaredInterpreterValues),
		interpreter.WithImportLocationHandler(func(inter *interpreter.Interpreter, location common.Location) interpreter.Import {
			switch location {
			case stdlib.CryptoChecker.Location:
				program := interpreter.ProgramFromChecker(stdlib.CryptoChecker)
				subInterpreter, err := inter.NewSubInterpreter(program, location)
				if err != nil {
					panic(err)
				}
				return interpreter.InterpreterImport{
					Interpreter: subInterpreter,
				}

			case stdlib.TestContractLocation:
				program := interpreter.ProgramFromChecker(stdlib.TestContractChecker)
				subInterpreter, err := inter.NewSubInterpreter(program, location)
				if err != nil {
					panic(err)
				}
				return interpreter.InterpreterImport{
					Interpreter: subInterpreter,
				}

			default:
				panic(errors.NewUnexpectedError("importing programs not implemented"))
			}
		}),
	)
}<|MERGE_RESOLUTION|>--- conflicted
+++ resolved
@@ -278,7 +278,6 @@
 	return err
 }
 
-<<<<<<< HEAD
 func (e *EmulatorBackend) DeployContract(
 	name string,
 	code string,
@@ -357,14 +356,14 @@
 	}
 
 	return e.CommitBlock()
-=======
+}
+
 func (e *EmulatorBackend) ReadFile(path string) (string, error) {
 	if e.importResolver == nil {
 		return "", ImportResolverNotProvidedError{}
 	}
 
 	return e.importResolver(common.StringLocation(path))
->>>>>>> 75e21370
 }
 
 // newBlockchain returns an emulator blockchain for testing.
