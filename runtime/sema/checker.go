--- conflicted
+++ resolved
@@ -80,14 +80,9 @@
 type MemberAccountAccessHandlerFunc func(checker *Checker, memberLocation common.Location) bool
 
 type PurityCheckScope struct {
-<<<<<<< HEAD
+	// whether encountering an impure operation should cause an error
 	EnforcePurity   bool
 	ActivationDepth int
-=======
-	// whether encountering an impure operation should cause an error
-	EnforcePurity bool
-	CurrentPurity FunctionPurity
->>>>>>> ec40bc30
 }
 
 // Checker
@@ -209,13 +204,8 @@
 	checker.purityCheckScopes = append(
 		checker.purityCheckScopes,
 		PurityCheckScope{
-<<<<<<< HEAD
 			EnforcePurity:   enforce,
 			ActivationDepth: depth,
-=======
-			EnforcePurity: enforce,
-			CurrentPurity: ViewFunction,
->>>>>>> ec40bc30
 		},
 	)
 }
@@ -234,14 +224,6 @@
 
 func (checker *Checker) ObserveImpureOperation(operation ast.Element) {
 	scope := checker.CurrentPurityScope()
-<<<<<<< HEAD
-=======
-	// purity is monotonic, if we already know this scope is impure, there's no need to continue
-	if scope.CurrentPurity != ViewFunction {
-		return
-	}
-	scope.CurrentPurity = ImpureFunction
->>>>>>> ec40bc30
 	if scope.EnforcePurity {
 		checker.report(
 			&PurityError{Range: ast.NewRangeFromPositioned(checker.memoryGauge, operation)},
