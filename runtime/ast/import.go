/*
 * Cadence - The resource-oriented smart contract programming language
 *
 * Copyright 2019-2022 Dapper Labs, Inc.
 *
 * Licensed under the Apache License, Version 2.0 (the "License");
 * you may not use this file except in compliance with the License.
 * You may obtain a copy of the License at
 *
 *   http://www.apache.org/licenses/LICENSE-2.0
 *
 * Unless required by applicable law or agreed to in writing, software
 * distributed under the License is distributed on an "AS IS" BASIS,
 * WITHOUT WARRANTIES OR CONDITIONS OF ANY KIND, either express or implied.
 * See the License for the specific language governing permissions and
 * limitations under the License.
 */

package ast

import (
	"encoding/json"

	"github.com/turbolent/prettier"

	"github.com/onflow/cadence/runtime/common"
)

// ImportDeclaration

type ImportDeclaration struct {
	Identifiers []Identifier
	Location    common.Location
	LocationPos Position
	Range
}

<<<<<<< HEAD
var _ Declaration = &ImportDeclaration{}
=======
func NewImportDeclaration(
	gauge common.MemoryGauge,
	identifiers []Identifier,
	location common.Location,
	declRange Range,
	locationPos Position,
) *ImportDeclaration {
	common.UseMemory(gauge, common.ImportDeclarationMemoryUsage)

	return &ImportDeclaration{
		Identifiers: identifiers,
		Location:    location,
		Range:       declRange,
		LocationPos: locationPos,
	}
}
>>>>>>> e002d924

func (*ImportDeclaration) isDeclaration() {}

func (*ImportDeclaration) isStatement() {}

func (d *ImportDeclaration) Accept(visitor Visitor) Repr {
	return visitor.VisitImportDeclaration(d)
}

func (*ImportDeclaration) Walk(_ func(Element)) {
	// NO-OP
}

func (d *ImportDeclaration) DeclarationIdentifier() *Identifier {
	return nil
}

func (d *ImportDeclaration) DeclarationKind() common.DeclarationKind {
	return common.DeclarationKindImport
}

func (d *ImportDeclaration) DeclarationAccess() Access {
	return AccessNotSpecified
}

func (d *ImportDeclaration) DeclarationMembers() *Members {
	return nil
}

func (d *ImportDeclaration) DeclarationDocString() string {
	return ""
}

func (d *ImportDeclaration) MarshalJSON() ([]byte, error) {
	type Alias ImportDeclaration
	return json.Marshal(&struct {
		Type string
		*Alias
	}{
		Type:  "ImportDeclaration",
		Alias: (*Alias)(d),
	})
}

const importDeclarationImportKeywordDoc = prettier.Text("import")
const importDeclarationFromKeywordDoc = prettier.Text("from ")

var importDeclarationSeparatorDoc prettier.Doc = prettier.Concat{
	prettier.Text(","),
	prettier.Line{},
}

func (d *ImportDeclaration) Doc() prettier.Doc {
	doc := prettier.Concat{
		importDeclarationImportKeywordDoc,
	}

	if len(d.Identifiers) > 0 {

		identifiersDoc := prettier.Concat{
			prettier.Line{},
		}

		for i, identifier := range d.Identifiers {
			if i > 0 {
				identifiersDoc = append(
					identifiersDoc,
					importDeclarationSeparatorDoc,
				)
			}

			identifiersDoc = append(
				identifiersDoc,
				prettier.Text(identifier.Identifier),
			)
		}

		identifiersDoc = append(
			identifiersDoc,
			prettier.Line{},
			importDeclarationFromKeywordDoc,
		)

		doc = append(
			doc,
			prettier.Group{
				Doc: prettier.Indent{
					Doc: identifiersDoc,
				},
			},
		)
	} else {
		doc = append(
			doc,
			prettier.Space,
		)
	}

	return append(
		doc,
		LocationDoc(d.Location),
	)
}

func (d *ImportDeclaration) String() string {
	return Prettier(d)
}

func LocationDoc(location common.Location) prettier.Doc {
	switch location := location.(type) {
	case common.AddressLocation:
		return prettier.Text(location.Address.ShortHexWithPrefix())
	case common.IdentifierLocation:
		return prettier.Text(location)
	case common.StringLocation:
		return prettier.Text(QuoteString(string(location)))
	default:
		return nil
	}
}<|MERGE_RESOLUTION|>--- conflicted
+++ resolved
@@ -35,9 +35,8 @@
 	Range
 }
 
-<<<<<<< HEAD
 var _ Declaration = &ImportDeclaration{}
-=======
+
 func NewImportDeclaration(
 	gauge common.MemoryGauge,
 	identifiers []Identifier,
@@ -54,7 +53,6 @@
 		LocationPos: locationPos,
 	}
 }
->>>>>>> e002d924
 
 func (*ImportDeclaration) isDeclaration() {}
 
