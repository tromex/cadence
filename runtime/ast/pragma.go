--- conflicted
+++ resolved
@@ -33,10 +33,7 @@
 	Range
 }
 
-<<<<<<< HEAD
-=======
 var _ Element = &PragmaDeclaration{}
->>>>>>> 5d15cd59
 var _ Declaration = &PragmaDeclaration{}
 
 func NewPragmaDeclaration(gauge common.MemoryGauge, expression Expression, declRange Range) *PragmaDeclaration {
