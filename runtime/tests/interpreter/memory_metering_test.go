/*
 * Cadence - The resource-oriented smart contract programming language
 *
 * Copyright 2022 Dapper Labs, Inc.
 *
 * Licensed under the Apache License, Version 2.0 (the "License");
 * you may not use this file except in compliance with the License.
 * You may obtain a copy of the License at
 *
 *   http://www.apache.org/licenses/LICENSE-2.0
 *
 * Unless required by applicable law or agreed to in writing, software
 * distributed under the License is distributed on an "AS IS" BASIS,
 * WITHOUT WARRANTIES OR CONDITIONS OF ANY KIND, either express or implied.
 * See the License for the specific language governing permissions and
 * limitations under the License.
 */

package interpreter_test

import (
<<<<<<< HEAD
	"math"
	"math/big"
=======
	"fmt"
>>>>>>> b4a37c41
	"testing"

	"github.com/stretchr/testify/assert"
	"github.com/stretchr/testify/require"

	"github.com/onflow/cadence/runtime/ast"
	"github.com/onflow/cadence/runtime/common"
	"github.com/onflow/cadence/runtime/interpreter"
	"github.com/onflow/cadence/runtime/sema"
	"github.com/onflow/cadence/runtime/stdlib"
	"github.com/onflow/cadence/runtime/tests/checker"
	"github.com/onflow/cadence/runtime/tests/utils"
)

type testMemoryGauge struct {
	meter map[common.MemoryKind]uint64
}

func newTestMemoryGauge() *testMemoryGauge {
	return &testMemoryGauge{
		meter: make(map[common.MemoryKind]uint64),
	}
}

func (g *testMemoryGauge) MeterMemory(usage common.MemoryUsage) error {
	g.meter[usage.Kind] += usage.Amount
	return nil
}

func (g *testMemoryGauge) getMemory(kind common.MemoryKind) uint64 {
	return g.meter[kind]
}

func TestInterpretArrayMetering(t *testing.T) {

	t.Parallel()

	t.Run("creation", func(t *testing.T) {
		t.Parallel()

		script := `
        pub fun main() {
                let x: [Int8] = []
                let y: [[String]] = [[]]
                let z: [[[Bool]]] = [[[]]]
        }
`

		meter := newTestMemoryGauge()
		inter := parseCheckAndInterpretWithMemoryMetering(t, script, meter)

		_, err := inter.Invoke("main")
		require.NoError(t, err)

		assert.Equal(t, uint64(25), meter.getMemory(common.MemoryKindArrayValueBase))
		assert.Equal(t, uint64(25), meter.getMemory(common.MemoryKindAtreeArrayDataSlab))
		assert.Equal(t, uint64(0), meter.getMemory(common.MemoryKindAtreeArrayMetaDataSlab))
		assert.Equal(t, uint64(9), meter.getMemory(common.MemoryKindAtreeArrayElementOverhead))
		assert.Equal(t, uint64(4), meter.getMemory(common.MemoryKindVariable))
		assert.Equal(t, uint64(1), meter.getMemory(common.MemoryKindElaboration))
		// 1 Int8 for type
		// 2 String: 1 for type, 1 for value
		// 3 Bool: 1 for type, 2 for value
		assert.Equal(t, uint64(6), meter.getMemory(common.MemoryKindPrimitiveStaticType))
		// 0 for `x`
		// 1 for `y`
		// 4 for `z`
		assert.Equal(t, uint64(5), meter.getMemory(common.MemoryKindVariableSizedStaticType))
	})

	t.Run("iteration", func(t *testing.T) {
		t.Parallel()

		script := `
    pub fun main() {
        let values: [[Int128]] = [[], [], []]
        for value in values {
        let a = value
        }
    }
`

		meter := newTestMemoryGauge()
		inter := parseCheckAndInterpretWithMemoryMetering(t, script, meter)

		_, err := inter.Invoke("main")
		require.NoError(t, err)

		assert.Equal(t, uint64(30), meter.getMemory(common.MemoryKindArrayValueBase))
		assert.Equal(t, uint64(33), meter.getMemory(common.MemoryKindAtreeArrayDataSlab))
		assert.Equal(t, uint64(3), meter.getMemory(common.MemoryKindAtreeArrayMetaDataSlab))
		assert.Equal(t, uint64(9), meter.getMemory(common.MemoryKindAtreeArrayElementOverhead))
		assert.Equal(t, uint64(6), meter.getMemory(common.MemoryKindVariable))

		// 4 Int8: 1 for type, 3 for values
		assert.Equal(t, uint64(4), meter.getMemory(common.MemoryKindPrimitiveStaticType))
		// 3: 1 for each [] in `values`
		assert.Equal(t, uint64(3), meter.getMemory(common.MemoryKindVariableSizedStaticType))
	})

	t.Run("contains", func(t *testing.T) {
		t.Parallel()

		script := `
        pub fun main() {
                let x: [Int128] = []
                x.contains(5)
        }
`

		meter := newTestMemoryGauge()
		inter := parseCheckAndInterpretWithMemoryMetering(t, script, meter)

		_, err := inter.Invoke("main")
		require.NoError(t, err)

		assert.Equal(t, uint64(2), meter.getMemory(common.MemoryKindArrayValueBase))
		assert.Equal(t, uint64(2), meter.getMemory(common.MemoryKindAtreeArrayDataSlab))
		assert.Equal(t, uint64(0), meter.getMemory(common.MemoryKindAtreeArrayMetaDataSlab))
		assert.Equal(t, uint64(0), meter.getMemory(common.MemoryKindAtreeArrayElementOverhead))
		assert.Equal(t, uint64(1), meter.getMemory(common.MemoryKindBoolValue))
		assert.Equal(t, uint64(2), meter.getMemory(common.MemoryKindPrimitiveStaticType))
	})

	t.Run("append with packing", func(t *testing.T) {
		t.Parallel()

		script := `
        pub fun main() {
                let x: [Int8] = []
                x.append(3)
                x.append(4)
        }
`

		meter := newTestMemoryGauge()
		inter := parseCheckAndInterpretWithMemoryMetering(t, script, meter)

		_, err := inter.Invoke("main")
		require.NoError(t, err)

		assert.Equal(t, uint64(2), meter.getMemory(common.MemoryKindArrayValueBase))
		assert.Equal(t, uint64(2), meter.getMemory(common.MemoryKindAtreeArrayDataSlab))
		assert.Equal(t, uint64(0), meter.getMemory(common.MemoryKindAtreeArrayMetaDataSlab))
		assert.Equal(t, uint64(2), meter.getMemory(common.MemoryKindAtreeArrayElementOverhead))
	})

	t.Run("append many", func(t *testing.T) {
		t.Parallel()

		script := `
        pub fun main() {
                let x: [Int128] = [] // 2 data slabs
                x.append(0) // fits in existing slab
                x.append(1) // fits in existing slab
                x.append(2) // adds 1 data and metadata slab
                x.append(3) // fits in existing slab
                x.append(4) // adds 1 data slab
                x.append(5) // fits in existing slab
                x.append(6) // adds 1 data slab
                x.append(7) // fits in existing slab
                x.append(8) // adds 1 data slab
        }
`

		meter := newTestMemoryGauge()
		inter := parseCheckAndInterpretWithMemoryMetering(t, script, meter)

		_, err := inter.Invoke("main")
		require.NoError(t, err)

		assert.Equal(t, uint64(2), meter.getMemory(common.MemoryKindArrayValueBase))
		assert.Equal(t, uint64(6), meter.getMemory(common.MemoryKindAtreeArrayDataSlab))
		assert.Equal(t, uint64(1), meter.getMemory(common.MemoryKindAtreeArrayMetaDataSlab))
		assert.Equal(t, uint64(9), meter.getMemory(common.MemoryKindAtreeArrayElementOverhead))
	})

	t.Run("append very many", func(t *testing.T) {
		t.Parallel()

		script := `
        pub fun main() {
				var i = 0;
                let x: [Int128] = [] // 2 data slabs
                while i < 120 { // should result in 4 meta data slabs and 60 slabs
					x.append(0)
					i = i + 1
				}
        }
`

		meter := newTestMemoryGauge()
		inter := parseCheckAndInterpretWithMemoryMetering(t, script, meter)

		_, err := inter.Invoke("main")
		require.NoError(t, err)

		assert.Equal(t, uint64(2), meter.getMemory(common.MemoryKindArrayValueBase))
		assert.Equal(t, uint64(61), meter.getMemory(common.MemoryKindAtreeArrayDataSlab))
		assert.Equal(t, uint64(4), meter.getMemory(common.MemoryKindAtreeArrayMetaDataSlab))
		assert.Equal(t, uint64(120), meter.getMemory(common.MemoryKindAtreeArrayElementOverhead))
	})

	t.Run("insert without packing", func(t *testing.T) {
		t.Parallel()

		script := `
        pub fun main() {
                let x: [Int128] = []
                x.insert(at:0, 3)
                x.insert(at:1, 3)
        }
`
		meter := newTestMemoryGauge()
		inter := parseCheckAndInterpretWithMemoryMetering(t, script, meter)

		_, err := inter.Invoke("main")
		require.NoError(t, err)

		assert.Equal(t, uint64(2), meter.getMemory(common.MemoryKindArrayValueBase))
		assert.Equal(t, uint64(2), meter.getMemory(common.MemoryKindAtreeArrayDataSlab))
		assert.Equal(t, uint64(0), meter.getMemory(common.MemoryKindAtreeArrayMetaDataSlab))
		assert.Equal(t, uint64(2), meter.getMemory(common.MemoryKindAtreeArrayElementOverhead))
	})

	t.Run("insert with packing", func(t *testing.T) {
		t.Parallel()

		script := `
                pub fun main() {
                let x: [Int8] = []
                x.insert(at:0, 3)
                x.insert(at:1, 3)
                }
`
		meter := newTestMemoryGauge()
		inter := parseCheckAndInterpretWithMemoryMetering(t, script, meter)

		_, err := inter.Invoke("main")
		require.NoError(t, err)

		assert.Equal(t, uint64(2), meter.getMemory(common.MemoryKindArrayValueBase))
		assert.Equal(t, uint64(2), meter.getMemory(common.MemoryKindAtreeArrayDataSlab))
		assert.Equal(t, uint64(0), meter.getMemory(common.MemoryKindAtreeArrayMetaDataSlab))
		assert.Equal(t, uint64(2), meter.getMemory(common.MemoryKindAtreeArrayElementOverhead))
		assert.Equal(t, uint64(7), meter.getMemory(common.MemoryKindPrimitiveStaticType))
		assert.Equal(t, uint64(2), meter.getMemory(common.MemoryKindVariableSizedStaticType))
	})

	t.Run("update", func(t *testing.T) {
		t.Parallel()

		script := `
    pub fun main() {
        let x: [Int128] = [0, 1, 2, 3] // uses 2 data slabs and 1 metadata slab
        x[0] = 1 // adds 1 data and 1 metadata slab 
        x[2] = 1  // adds 1 data and 1 metadata slab 
    }
`
		meter := newTestMemoryGauge()
		inter := parseCheckAndInterpretWithMemoryMetering(t, script, meter)

		_, err := inter.Invoke("main")
		require.NoError(t, err)

		assert.Equal(t, uint64(2), meter.getMemory(common.MemoryKindArrayValueBase))
		assert.Equal(t, uint64(4), meter.getMemory(common.MemoryKindAtreeArrayDataSlab))
		assert.Equal(t, uint64(2), meter.getMemory(common.MemoryKindAtreeArrayMetaDataSlab))
		assert.Equal(t, uint64(10), meter.getMemory(common.MemoryKindAtreeArrayElementOverhead))
	})

	t.Run("update fits in slab", func(t *testing.T) {
		t.Parallel()

		script := `
                pub fun main() {
                        let x: [Int128] = [0, 1, 2] // uses 2 data slabs and 1 metadata slab
                        x[0] = 1 // fits in existing slab
                        x[2] = 1 // fits in existing slab
                }
        `
		meter := newTestMemoryGauge()
		inter := parseCheckAndInterpretWithMemoryMetering(t, script, meter)

		_, err := inter.Invoke("main")
		require.NoError(t, err)

		assert.Equal(t, uint64(2), meter.getMemory(common.MemoryKindArrayValueBase))
		assert.Equal(t, uint64(4), meter.getMemory(common.MemoryKindAtreeArrayDataSlab))
		assert.Equal(t, uint64(2), meter.getMemory(common.MemoryKindAtreeArrayMetaDataSlab))
		assert.Equal(t, uint64(8), meter.getMemory(common.MemoryKindAtreeArrayElementOverhead))
	})

	t.Run("constant", func(t *testing.T) {
		t.Parallel()

		script := `
    pub fun main() {
        let x: [Int8; 0] = []
        let y: [Int8; 1] = [2]
        let z: [Int8; 2] = [2, 4]
        let w: [[Int8; 2]] = [[2, 4]]
        let r: [[Int8; 2]] = [[2, 4], [8, 16]]
        let q: [[Int8; 2]; 2] = [[2, 4], [8, 16]]
    }
`
		meter := newTestMemoryGauge()
		inter := parseCheckAndInterpretWithMemoryMetering(t, script, meter)

		_, err := inter.Invoke("main")
		require.NoError(t, err)

		assert.Equal(t, uint64(37), meter.getMemory(common.MemoryKindArrayValueBase))
		assert.Equal(t, uint64(37), meter.getMemory(common.MemoryKindAtreeArrayDataSlab))
		assert.Equal(t, uint64(0), meter.getMemory(common.MemoryKindAtreeArrayMetaDataSlab))
		assert.Equal(t, uint64(66), meter.getMemory(common.MemoryKindAtreeArrayElementOverhead))

		// 1 for `w`: 1 for the element
		// 2 for `r`: 1 for each element
		// 2 for `q`: 1 for each element
		assert.Equal(t, uint64(5), meter.getMemory(common.MemoryKindConstantSizedStaticType))
		// 2 for `q` type
		// 1 for each other type
		assert.Equal(t, uint64(7), meter.getMemory(common.MemoryKindConstantSizedType))
	})

	t.Run("insert many", func(t *testing.T) {
		t.Parallel()

		script := `
    pub fun main() {
        let x: [Int128] = [] // 2 data slabs
        x.insert(at:0, 3) // fits in existing slab
        x.insert(at:1, 3) // fits in existing slab
        x.insert(at:2, 3) // adds 1 metadata and data slab
        x.insert(at:3, 3) // fits in existing slab
        x.insert(at:4, 3) // adds 1 data slab
        x.insert(at:5, 3) // fits in existing slab
    }
`
		meter := newTestMemoryGauge()
		inter := parseCheckAndInterpretWithMemoryMetering(t, script, meter)

		_, err := inter.Invoke("main")
		require.NoError(t, err)

		assert.Equal(t, uint64(2), meter.getMemory(common.MemoryKindArrayValueBase))
		assert.Equal(t, uint64(4), meter.getMemory(common.MemoryKindAtreeArrayDataSlab))
		assert.Equal(t, uint64(1), meter.getMemory(common.MemoryKindAtreeArrayMetaDataSlab))
		assert.Equal(t, uint64(6), meter.getMemory(common.MemoryKindAtreeArrayElementOverhead))

		// 6 Int8 for types
		// 1 Int8 for `w` element
		// 2 Int8 for `r` elements
		// 2 Int8 for `q` elements
		assert.Equal(t, uint64(19), meter.getMemory(common.MemoryKindPrimitiveStaticType))
		assert.Equal(t, uint64(6), meter.getMemory(common.MemoryKindVariableSizedStaticType))
	})
}

func TestInterpretDictionaryMetering(t *testing.T) {
	t.Parallel()

	t.Run("creation", func(t *testing.T) {
		t.Parallel()

		script := `
	            pub fun main() {
	                let x: {Int8: String} = {}
	                let y: {String: {Int8: String}} = {"a": {}}
	            }
	        `

		meter := newTestMemoryGauge()
		inter := parseCheckAndInterpretWithMemoryMetering(t, script, meter)

		_, err := inter.Invoke("main")
		require.NoError(t, err)

		assert.Equal(t, uint64(6), meter.getMemory(common.MemoryKindStringValue))
		assert.Equal(t, uint64(9), meter.getMemory(common.MemoryKindDictionaryValueBase))
		assert.Equal(t, uint64(2), meter.getMemory(common.MemoryKindAtreeMapElementOverhead))
		assert.Equal(t, uint64(9), meter.getMemory(common.MemoryKindAtreeMapDataSlab))
		assert.Equal(t, uint64(0), meter.getMemory(common.MemoryKindAtreeMapMetaDataSlab))
		assert.Equal(t, uint64(159), meter.getMemory(common.MemoryKindAtreeMapPreAllocatedElement))
		assert.Equal(t, uint64(3), meter.getMemory(common.MemoryKindVariable))
		assert.Equal(t, uint64(9), meter.getMemory(common.MemoryKindPrimitiveStaticType))
		// 1 for `x`
		// 7 for `y`: 2 for type, 5 for value
		//   Note that the number of static types allocated raises 1 with each value.
		//   1, 2, 3, ... elements each use 5, 6, 7, ... static types.
		//   This is cumulative so 3 elements allocate 5+6+7=18 static types.
		assert.Equal(t, uint64(8), meter.getMemory(common.MemoryKindDictionaryStaticType))
	})

	t.Run("iteration", func(t *testing.T) {
		t.Parallel()

		script := `
	            pub fun main() {
	                let values: [{Int8: String}] = [{}, {}, {}]
	                for value in values {
	                  let a = value
	                }
	            }
	        `

		meter := newTestMemoryGauge()
		inter := parseCheckAndInterpretWithMemoryMetering(t, script, meter)

		_, err := inter.Invoke("main")
		require.NoError(t, err)

		assert.Equal(t, uint64(27), meter.getMemory(common.MemoryKindDictionaryValueBase))
		assert.Equal(t, uint64(6), meter.getMemory(common.MemoryKindVariable))

		// 4 Int8: 1 for type, 3 for values
		// 4 String: 1 for type, 3 for values
		assert.Equal(t, uint64(8), meter.getMemory(common.MemoryKindPrimitiveStaticType))
		// 1 for type
		// 6: 2 for each element
		assert.Equal(t, uint64(7), meter.getMemory(common.MemoryKindDictionaryStaticType))

		assert.Equal(t, uint64(480), meter.getMemory(common.MemoryKindAtreeMapPreAllocatedElement))
	})

	t.Run("contains", func(t *testing.T) {
		t.Parallel()

		script := `
	            pub fun main() {
	                let x: {Int8: String} = {}
	                x.containsKey(5)
	            }
	        `

		meter := newTestMemoryGauge()
		inter := parseCheckAndInterpretWithMemoryMetering(t, script, meter)

		_, err := inter.Invoke("main")
		require.NoError(t, err)

		assert.Equal(t, uint64(1), meter.getMemory(common.MemoryKindBoolValue))
		assert.Equal(t, uint64(3), meter.getMemory(common.MemoryKindPrimitiveStaticType))
	})

	t.Run("insert", func(t *testing.T) {
		t.Parallel()

		script := `
	            pub fun main() {
	                let x: {Int8: String} = {} 
	                x.insert(key: 5, "")
	                x.insert(key: 4, "")
	            }
	        `

		meter := newTestMemoryGauge()
		inter := parseCheckAndInterpretWithMemoryMetering(t, script, meter)

		_, err := inter.Invoke("main")
		require.NoError(t, err)

		assert.Equal(t, uint64(2), meter.getMemory(common.MemoryKindDictionaryValueBase))
		assert.Equal(t, uint64(2), meter.getMemory(common.MemoryKindAtreeMapElementOverhead))
		assert.Equal(t, uint64(2), meter.getMemory(common.MemoryKindAtreeMapDataSlab))
		assert.Equal(t, uint64(0), meter.getMemory(common.MemoryKindAtreeMapMetaDataSlab))
		assert.Equal(t, uint64(10), meter.getMemory(common.MemoryKindPrimitiveStaticType))
		assert.Equal(t, uint64(3), meter.getMemory(common.MemoryKindDictionaryStaticType))
		assert.Equal(t, uint64(32), meter.getMemory(common.MemoryKindAtreeMapPreAllocatedElement))
	})

	t.Run("insert many no packing", func(t *testing.T) {
		t.Parallel()

		script := `
	            pub fun main() {
	                let x: {Int8: String} = {} // 2 data slabs
	                x.insert(key: 0, "") // fits in slab
	                x.insert(key: 1, "") // fits in slab
	                x.insert(key: 2, "") // adds 1 data and metadata slab
	                x.insert(key: 3, "") // fits in slab
	                x.insert(key: 4, "") // adds 1 data slab
	                x.insert(key: 5, "") // fits in slab
	                x.insert(key: 6, "") // adds 1 data slab
	                x.insert(key: 7, "") // fits in slab
	                x.insert(key: 8, "") // adds 1 data slab
	            }
	        `

		meter := newTestMemoryGauge()
		inter := parseCheckAndInterpretWithMemoryMetering(t, script, meter)

		_, err := inter.Invoke("main")
		require.NoError(t, err)

		assert.Equal(t, uint64(2), meter.getMemory(common.MemoryKindDictionaryValueBase))
		assert.Equal(t, uint64(9), meter.getMemory(common.MemoryKindAtreeMapElementOverhead))
		assert.Equal(t, uint64(6), meter.getMemory(common.MemoryKindAtreeMapDataSlab))
		assert.Equal(t, uint64(1), meter.getMemory(common.MemoryKindAtreeMapMetaDataSlab))
		assert.Equal(t, uint64(32), meter.getMemory(common.MemoryKindAtreeMapPreAllocatedElement))
	})

	t.Run("insert many with packing", func(t *testing.T) {
		t.Parallel()

		script := `
	            pub fun main() {
	                let x: {Int8: Int8} = {} // 2 data slabs
	                x.insert(key: 0, 0) // all fit in slab
	                x.insert(key: 1, 1) 
	                x.insert(key: 2, 2) 
	                x.insert(key: 3, 3) 
	                x.insert(key: 4, 4) 
	                x.insert(key: 5, 5) 
	                x.insert(key: 6, 6)
	                x.insert(key: 7, 7) 
	                x.insert(key: 8, 8)
	            }
	        `

		meter := newTestMemoryGauge()
		inter := parseCheckAndInterpretWithMemoryMetering(t, script, meter)

		_, err := inter.Invoke("main")
		require.NoError(t, err)

		assert.Equal(t, uint64(2), meter.getMemory(common.MemoryKindDictionaryValueBase))
		assert.Equal(t, uint64(9), meter.getMemory(common.MemoryKindAtreeMapElementOverhead))
		assert.Equal(t, uint64(2), meter.getMemory(common.MemoryKindAtreeMapDataSlab))
		assert.Equal(t, uint64(0), meter.getMemory(common.MemoryKindAtreeMapMetaDataSlab))
		assert.Equal(t, uint64(32), meter.getMemory(common.MemoryKindAtreeMapPreAllocatedElement))
	})

	t.Run("update fits in slab", func(t *testing.T) {
		t.Parallel()

		script := `
            pub fun main() {
                let x: {Int8: String} = {3: "a"} // 2 data slabs
                x[3] = "b" // fits in existing slab
                x[3] = "c" // fits in existing slab
                x[4] = "d" // fits in existing slab
            }
        `

		meter := newTestMemoryGauge()
		inter := parseCheckAndInterpretWithMemoryMetering(t, script, meter)

		_, err := inter.Invoke("main")
		require.NoError(t, err)

		assert.Equal(t, uint64(2), meter.getMemory(common.MemoryKindDictionaryValueBase))
		assert.Equal(t, uint64(5), meter.getMemory(common.MemoryKindAtreeMapElementOverhead))
		assert.Equal(t, uint64(2), meter.getMemory(common.MemoryKindAtreeMapDataSlab))
		assert.Equal(t, uint64(0), meter.getMemory(common.MemoryKindAtreeMapMetaDataSlab))
		assert.Equal(t, uint64(31), meter.getMemory(common.MemoryKindAtreeMapPreAllocatedElement))
	})

	t.Run("update does not fit in slab", func(t *testing.T) {
		t.Parallel()

		script := `
            pub fun main() {
                let x: {Int8: String} = {3: "a"} // 2 data slabs
                x[3] = "b" // fits in existing slab
                x[4] = "d" // fits in existing slab
                x[3] = "c" // adds 1 data slab and metadata slab
            }
        `

		meter := newTestMemoryGauge()
		inter := parseCheckAndInterpretWithMemoryMetering(t, script, meter)

		_, err := inter.Invoke("main")
		require.NoError(t, err)

		assert.Equal(t, uint64(2), meter.getMemory(common.MemoryKindDictionaryValueBase))
		assert.Equal(t, uint64(3), meter.getMemory(common.MemoryKindAtreeMapDataSlab))
		assert.Equal(t, uint64(1), meter.getMemory(common.MemoryKindAtreeMapMetaDataSlab))
	})
}

func TestInterpretCompositeMetering(t *testing.T) {
	t.Parallel()

	t.Run("creation", func(t *testing.T) {
		t.Parallel()

		script := `
            pub struct S {}

            pub resource R {
                pub let a: String
                pub let b: String

                init(a: String, b: String) {
                    self.a = a
                    self.b = b
                }
            }

            pub fun main() {
                let s = S()
                let r <- create R(a: "a", b: "b")
                destroy r
            }
        `

		meter := newTestMemoryGauge()
		inter := parseCheckAndInterpretWithMemoryMetering(t, script, meter)

		_, err := inter.Invoke("main")
		require.NoError(t, err)

		assert.Equal(t, uint64(14), meter.getMemory(common.MemoryKindStringValue))
		assert.Equal(t, uint64(572), meter.getMemory(common.MemoryKindRawString))
		assert.Equal(t, uint64(4), meter.getMemory(common.MemoryKindCompositeValueBase))
		assert.Equal(t, uint64(5), meter.getMemory(common.MemoryKindAtreeMapDataSlab))
		assert.Equal(t, uint64(1), meter.getMemory(common.MemoryKindAtreeMapMetaDataSlab))
		assert.Equal(t, uint64(4), meter.getMemory(common.MemoryKindAtreeMapElementOverhead))
		assert.Equal(t, uint64(32), meter.getMemory(common.MemoryKindAtreeMapPreAllocatedElement))
		assert.Equal(t, uint64(8), meter.getMemory(common.MemoryKindVariable))
		assert.Equal(t, uint64(2), meter.getMemory(common.MemoryKindCompositeStaticType))
		assert.Equal(t, uint64(9), meter.getMemory(common.MemoryKindCompositeTypeInfo))
		assert.Equal(t, uint64(1), meter.getMemory(common.MemoryKindCompositeField))
		assert.Equal(t, uint64(3), meter.getMemory(common.MemoryKindInvocation))
	})

	t.Run("iteration", func(t *testing.T) {
		t.Parallel()

		script := `
            pub struct S {}

            pub fun main() {
                let values = [S(), S(), S()]
                for value in values {
                  let a = value
                }
            }
        `

		meter := newTestMemoryGauge()
		inter := parseCheckAndInterpretWithMemoryMetering(t, script, meter)

		_, err := inter.Invoke("main")
		require.NoError(t, err)

		assert.Equal(t, uint64(27), meter.getMemory(common.MemoryKindCompositeValueBase))
		assert.Equal(t, uint64(27), meter.getMemory(common.MemoryKindAtreeMapDataSlab))
		assert.Equal(t, uint64(0), meter.getMemory(common.MemoryKindAtreeMapElementOverhead))
		assert.Equal(t, uint64(480), meter.getMemory(common.MemoryKindAtreeMapPreAllocatedElement))
		assert.Equal(t, uint64(7), meter.getMemory(common.MemoryKindVariable))

		assert.Equal(t, uint64(7), meter.getMemory(common.MemoryKindCompositeStaticType))
		assert.Equal(t, uint64(24), meter.getMemory(common.MemoryKindCompositeTypeInfo))
		assert.Equal(t, uint64(0), meter.getMemory(common.MemoryKindCompositeField))
		assert.Equal(t, uint64(4), meter.getMemory(common.MemoryKindInvocation))
	})
}

func TestInterpretSimpleCompositeMetering(t *testing.T) {
	t.Parallel()

	t.Run("auth account", func(t *testing.T) {
		t.Parallel()

		script := `
            pub fun main(a: AuthAccount) {
            
            }
        `

		meter := newTestMemoryGauge()
		inter := parseCheckAndInterpretWithMemoryMetering(t, script, meter)

		_, err := inter.Invoke("main", newTestAuthAccountValue(inter, randomAddressValue()))
		require.NoError(t, err)

		assert.Equal(t, uint64(1), meter.getMemory(common.MemoryKindSimpleCompositeValueBase))
		// AuthAccount has 18 fields
		assert.Equal(t, uint64(18), meter.getMemory(common.MemoryKindSimpleCompositeValue))
	})

	t.Run("public account", func(t *testing.T) {
		t.Parallel()

		script := `
            pub fun main(a: PublicAccount) {
            
            }
        `

		meter := newTestMemoryGauge()
		inter := parseCheckAndInterpretWithMemoryMetering(t, script, meter)

		_, err := inter.Invoke("main", newTestPublicAccountValue(inter, randomAddressValue()))
		require.NoError(t, err)

		assert.Equal(t, uint64(1), meter.getMemory(common.MemoryKindSimpleCompositeValueBase))
		// PublicAccount has 9 fields
		assert.Equal(t, uint64(9), meter.getMemory(common.MemoryKindSimpleCompositeValue))
	})
}

func TestInterpretCompositeFieldMetering(t *testing.T) {
	t.Parallel()

	t.Run("empty", func(t *testing.T) {
		t.Parallel()

		script := `
            pub struct S {}
            pub fun main() {
                let s = S()
            }
        `

		meter := newTestMemoryGauge()
		inter := parseCheckAndInterpretWithMemoryMetering(t, script, meter)

		_, err := inter.Invoke("main")
		require.NoError(t, err)

		assert.Equal(t, uint64(138), meter.getMemory(common.MemoryKindRawString))
		assert.Equal(t, uint64(2), meter.getMemory(common.MemoryKindCompositeValueBase))
		assert.Equal(t, uint64(2), meter.getMemory(common.MemoryKindAtreeMapDataSlab))
		assert.Equal(t, uint64(0), meter.getMemory(common.MemoryKindAtreeMapMetaDataSlab))
		assert.Equal(t, uint64(0), meter.getMemory(common.MemoryKindCompositeField))
	})

	t.Run("1 field", func(t *testing.T) {
		t.Parallel()

		script := `
            pub struct S {
                pub let a: String
                init(_ a: String) {
                    self.a = a
                }
            }
            pub fun main() {
                let s = S("a")
            }
        `

		meter := newTestMemoryGauge()
		inter := parseCheckAndInterpretWithMemoryMetering(t, script, meter)

		_, err := inter.Invoke("main")
		require.NoError(t, err)

		assert.Equal(t, uint64(302), meter.getMemory(common.MemoryKindRawString))
		assert.Equal(t, uint64(2), meter.getMemory(common.MemoryKindCompositeValueBase))
		assert.Equal(t, uint64(1), meter.getMemory(common.MemoryKindAtreeMapElementOverhead))
		assert.Equal(t, uint64(2), meter.getMemory(common.MemoryKindAtreeMapDataSlab))
		assert.Equal(t, uint64(0), meter.getMemory(common.MemoryKindAtreeMapMetaDataSlab))
		assert.Equal(t, uint64(0), meter.getMemory(common.MemoryKindCompositeField))
	})

	t.Run("2 field", func(t *testing.T) {
		t.Parallel()

		script := `
            pub struct S {
                pub let a: String
                pub let b: String
                init(_ a: String, _ b: String) {
                    self.a = a
                    self.b = b
                }
            }
            pub fun main() {
                let s = S("a", "b")
            }
        `

		meter := newTestMemoryGauge()
		inter := parseCheckAndInterpretWithMemoryMetering(t, script, meter)

		_, err := inter.Invoke("main")
		require.NoError(t, err)

		assert.Equal(t, uint64(415), meter.getMemory(common.MemoryKindRawString))
		assert.Equal(t, uint64(2), meter.getMemory(common.MemoryKindAtreeMapDataSlab))
		assert.Equal(t, uint64(2), meter.getMemory(common.MemoryKindAtreeMapElementOverhead))
		assert.Equal(t, uint64(0), meter.getMemory(common.MemoryKindAtreeMapMetaDataSlab))
		assert.Equal(t, uint64(2), meter.getMemory(common.MemoryKindCompositeValueBase))
		assert.Equal(t, uint64(0), meter.getMemory(common.MemoryKindCompositeField))
	})
}

func TestInterpretInterpretedFunctionMetering(t *testing.T) {
	t.Parallel()

	t.Run("top level function", func(t *testing.T) {
		t.Parallel()

		script := `
            pub fun main() {}
        `

		meter := newTestMemoryGauge()
		inter := parseCheckAndInterpretWithMemoryMetering(t, script, meter)

		_, err := inter.Invoke("main")
		require.NoError(t, err)

		assert.Equal(t, uint64(1), meter.getMemory(common.MemoryKindInterpretedFunctionValue))
		assert.Equal(t, uint64(1), meter.getMemory(common.MemoryKindInvocation))
	})

	t.Run("function pointer creation", func(t *testing.T) {
		t.Parallel()

		script := `
            pub fun main() {
                let funcPointer = fun(a: String): String {
                    return a
                }
            }
        `

		meter := newTestMemoryGauge()
		inter := parseCheckAndInterpretWithMemoryMetering(t, script, meter)

		_, err := inter.Invoke("main")
		require.NoError(t, err)

		// 1 for the main, and 1 for the anon-func
		assert.Equal(t, uint64(2), meter.getMemory(common.MemoryKindInterpretedFunctionValue))
	})

	t.Run("function pointer passing", func(t *testing.T) {
		t.Parallel()

		script := `
            pub fun main() {
                let funcPointer1 = fun(a: String): String {
                    return a
                }

                let funcPointer2 = funcPointer1
                let funcPointer3 = funcPointer2

                let value = funcPointer3("hello")
            }
        `

		meter := newTestMemoryGauge()
		inter := parseCheckAndInterpretWithMemoryMetering(t, script, meter)

		_, err := inter.Invoke("main")
		require.NoError(t, err)

		// 1 for the main, and 1 for the anon-func.
		// Assignment shouldn't allocate new memory, as the value is immutable and shouldn't be copied.
		assert.Equal(t, uint64(2), meter.getMemory(common.MemoryKindInterpretedFunctionValue))

		assert.Equal(t, uint64(2), meter.getMemory(common.MemoryKindInvocation))
	})

	t.Run("struct method", func(t *testing.T) {
		t.Parallel()

		script := `
            pub struct Foo {
                pub fun bar() {}
            }

            pub fun main() {}
        `

		meter := newTestMemoryGauge()
		inter := parseCheckAndInterpretWithMemoryMetering(t, script, meter)

		_, err := inter.Invoke("main")
		require.NoError(t, err)

		// 1 for the main, and 1 for the struct method.
		assert.Equal(t, uint64(2), meter.getMemory(common.MemoryKindInterpretedFunctionValue))
	})

	t.Run("struct init", func(t *testing.T) {
		t.Parallel()

		script := `
            pub struct Foo {
                init() {}
            }

            pub fun main() {}
        `

		meter := newTestMemoryGauge()
		inter := parseCheckAndInterpretWithMemoryMetering(t, script, meter)

		_, err := inter.Invoke("main")
		require.NoError(t, err)

		// 1 for the main, and 1 for the struct init.
		assert.Equal(t, uint64(2), meter.getMemory(common.MemoryKindInterpretedFunctionValue))

		assert.Equal(t, uint64(1), meter.getMemory(common.MemoryKindInvocation))
	})
}

func TestInterpretHostFunctionMetering(t *testing.T) {
	t.Parallel()

	t.Run("top level function", func(t *testing.T) {
		t.Parallel()

		script := `
            pub fun main() {}
        `

		meter := newTestMemoryGauge()
		inter := parseCheckAndInterpretWithMemoryMetering(t, script, meter)

		_, err := inter.Invoke("main")
		require.NoError(t, err)
		assert.Equal(t, uint64(0), meter.getMemory(common.MemoryKindHostFunctionValue))
	})

	t.Run("function pointers", func(t *testing.T) {
		t.Parallel()

		script := `
            pub fun main() {
                let funcPointer1 = fun(a: String): String {
                    return a
                }

                let funcPointer2 = funcPointer1
                let funcPointer3 = funcPointer2

                let value = funcPointer3("hello")
            }
        `

		meter := newTestMemoryGauge()
		inter := parseCheckAndInterpretWithMemoryMetering(t, script, meter)

		_, err := inter.Invoke("main")
		require.NoError(t, err)
		assert.Equal(t, uint64(0), meter.getMemory(common.MemoryKindHostFunctionValue))
	})

	t.Run("struct method", func(t *testing.T) {
		t.Parallel()

		script := `
            pub struct Foo {
                pub fun bar() {}
            }

            pub fun main() {}
        `

		meter := newTestMemoryGauge()
		inter := parseCheckAndInterpretWithMemoryMetering(t, script, meter)

		_, err := inter.Invoke("main")
		require.NoError(t, err)

		// 1 for the struct method.
		assert.Equal(t, uint64(1), meter.getMemory(common.MemoryKindHostFunctionValue))
	})

	t.Run("struct init", func(t *testing.T) {
		t.Parallel()

		script := `
            pub struct Foo {
                init() {}
            }

            pub fun main() {}
        `

		meter := newTestMemoryGauge()
		inter := parseCheckAndInterpretWithMemoryMetering(t, script, meter)

		_, err := inter.Invoke("main")
		require.NoError(t, err)

		// 1 for the struct init.
		assert.Equal(t, uint64(1), meter.getMemory(common.MemoryKindHostFunctionValue))
	})

	t.Run("builtin functions", func(t *testing.T) {
		t.Parallel()

		script := `
            pub fun main() {
                let a = Int8(5)

                let b = CompositeType("PublicKey")
            }
        `

		meter := newTestMemoryGauge()
		inter := parseCheckAndInterpretWithMemoryMetering(t, script, meter)

		_, err := inter.Invoke("main")
		require.NoError(t, err)

		// builtin functions are not metered
		assert.Equal(t, uint64(0), meter.getMemory(common.MemoryKindHostFunctionValue))

		assert.Equal(t, uint64(1), meter.getMemory(common.MemoryKindCompositeStaticType))
	})

	t.Run("stdlib function", func(t *testing.T) {
		t.Parallel()

		script := `
            pub fun main() {
                assert(true)
            }
        `

		meter := newTestMemoryGauge()
		inter, err := parseCheckAndInterpretWithOptionsAndMemoryMetering(
			t,
			script,
			ParseCheckAndInterpretOptions{
				CheckerOptions: []sema.Option{
					sema.WithPredeclaredValues(stdlib.BuiltinFunctions.ToSemaValueDeclarations()),
				},
				Options: []interpreter.Option{
					interpreter.WithPredeclaredValues(stdlib.BuiltinFunctions.ToInterpreterValueDeclarations()),
				},
			},
			meter,
		)
		require.NoError(t, err)

		_, err = inter.Invoke("main")
		require.NoError(t, err)

		// stdlib functions are not metered
		assert.Equal(t, uint64(0), meter.getMemory(common.MemoryKindHostFunctionValue))
	})

	t.Run("public key creation", func(t *testing.T) {
		t.Parallel()

		script := `
            pub fun main() {
                let publicKey = PublicKey(
                    publicKey: "0102".decodeHex(),
                    signatureAlgorithm: SignatureAlgorithm.ECDSA_P256
                )
            }
        `

		var predeclaredSemaValues []sema.ValueDeclaration
		predeclaredSemaValues = append(predeclaredSemaValues, stdlib.BuiltinFunctions.ToSemaValueDeclarations()...)
		predeclaredSemaValues = append(predeclaredSemaValues, stdlib.BuiltinValues.ToSemaValueDeclarations()...)

		var predeclaredInterpreterValues []interpreter.ValueDeclaration
		predeclaredInterpreterValues = append(
			predeclaredInterpreterValues,
			stdlib.BuiltinFunctions.ToInterpreterValueDeclarations()...,
		)
		predeclaredInterpreterValues = append(
			predeclaredInterpreterValues,
			stdlib.BuiltinValues.ToInterpreterValueDeclarations()...,
		)

		meter := newTestMemoryGauge()
		inter, err := parseCheckAndInterpretWithOptionsAndMemoryMetering(
			t,
			script,
			ParseCheckAndInterpretOptions{
				CheckerOptions: []sema.Option{
					sema.WithPredeclaredValues(predeclaredSemaValues),
				},
				Options: []interpreter.Option{
					interpreter.WithPredeclaredValues(predeclaredInterpreterValues),
					interpreter.WithPublicKeyValidationHandler(
						func(_ *interpreter.Interpreter, _ func() interpreter.LocationRange, _ *interpreter.CompositeValue) error {
							return nil
						},
					),
				},
			},
			meter,
		)
		require.NoError(t, err)

		_, err = inter.Invoke("main")
		require.NoError(t, err)

		// 1 host function created for 'decodeHex' of String value
		// 'publicKeyVerify' and 'publicKeyVerifyPop' functions of PublicKey value are not metered
		assert.Equal(t, uint64(1), meter.getMemory(common.MemoryKindHostFunctionValue))
	})

	t.Run("multiple public key creation", func(t *testing.T) {
		t.Parallel()

		script := `
            pub fun main() {
                let publicKey1 = PublicKey(
                    publicKey: "0102".decodeHex(),
                    signatureAlgorithm: SignatureAlgorithm.ECDSA_P256
                )

                let publicKey2 = PublicKey(
                    publicKey: "0102".decodeHex(),
                    signatureAlgorithm: SignatureAlgorithm.ECDSA_P256
                )
            }
        `

		var predeclaredSemaValues []sema.ValueDeclaration
		predeclaredSemaValues = append(predeclaredSemaValues, stdlib.BuiltinFunctions.ToSemaValueDeclarations()...)
		predeclaredSemaValues = append(predeclaredSemaValues, stdlib.BuiltinValues.ToSemaValueDeclarations()...)

		var predeclaredInterpreterValues []interpreter.ValueDeclaration
		predeclaredInterpreterValues = append(
			predeclaredInterpreterValues,
			stdlib.BuiltinFunctions.ToInterpreterValueDeclarations()...,
		)
		predeclaredInterpreterValues = append(
			predeclaredInterpreterValues,
			stdlib.BuiltinValues.ToInterpreterValueDeclarations()...,
		)

		meter := newTestMemoryGauge()
		inter, err := parseCheckAndInterpretWithOptionsAndMemoryMetering(
			t,
			script,
			ParseCheckAndInterpretOptions{
				CheckerOptions: []sema.Option{
					sema.WithPredeclaredValues(predeclaredSemaValues),
				},
				Options: []interpreter.Option{
					interpreter.WithPredeclaredValues(predeclaredInterpreterValues),
					interpreter.WithPublicKeyValidationHandler(
						func(_ *interpreter.Interpreter, _ func() interpreter.LocationRange, _ *interpreter.CompositeValue) error {
							return nil
						},
					),
				},
			},
			meter,
		)
		require.NoError(t, err)

		_, err = inter.Invoke("main")
		require.NoError(t, err)

		// 2 = 2x 1 host function created for 'decodeHex' of String value
		// 'publicKeyVerify' and 'publicKeyVerifyPop' functions of PublicKey value are not metered
		assert.Equal(t, uint64(2), meter.getMemory(common.MemoryKindHostFunctionValue))
	})
}

func TestInterpretBoundFunctionMetering(t *testing.T) {
	t.Parallel()

	t.Run("struct method", func(t *testing.T) {
		t.Parallel()

		script := `
            pub struct Foo {
                pub fun bar() {}
            }

            pub fun main() {}
        `

		meter := newTestMemoryGauge()
		inter := parseCheckAndInterpretWithMemoryMetering(t, script, meter)

		_, err := inter.Invoke("main")
		require.NoError(t, err)

		// No bound functions are created without usages.
		assert.Equal(t, uint64(0), meter.getMemory(common.MemoryKindBoundFunctionValue))
	})

	t.Run("struct init", func(t *testing.T) {
		t.Parallel()

		script := `
            pub struct Foo {
                init() {}
            }

            pub fun main() {}
        `

		meter := newTestMemoryGauge()
		inter := parseCheckAndInterpretWithMemoryMetering(t, script, meter)

		_, err := inter.Invoke("main")
		require.NoError(t, err)

		// No bound functions are created without usages.
		assert.Equal(t, uint64(0), meter.getMemory(common.MemoryKindBoundFunctionValue))
	})

	t.Run("struct method usage", func(t *testing.T) {
		t.Parallel()

		script := `
            pub struct Foo {
                pub fun bar() {}
            }

            pub fun main() {
                let foo = Foo()
                foo.bar()
                foo.bar()
                foo.bar()
            }
        `

		meter := newTestMemoryGauge()
		inter := parseCheckAndInterpretWithMemoryMetering(t, script, meter)

		_, err := inter.Invoke("main")
		require.NoError(t, err)

		// 3 bound functions are created for the 3 invocations of 'bar()'.
		// No bound functions are created for init invocation.
		assert.Equal(t, uint64(3), meter.getMemory(common.MemoryKindBoundFunctionValue))
	})
}

func TestInterpretOptionalValueMetering(t *testing.T) {
	t.Parallel()

	t.Run("simple optional value", func(t *testing.T) {
		t.Parallel()

		script := `
            pub fun main() {
                let x: String? = "hello"
            }
        `

		meter := newTestMemoryGauge()
		inter := parseCheckAndInterpretWithMemoryMetering(t, script, meter)

		_, err := inter.Invoke("main")
		require.NoError(t, err)

		assert.Equal(t, uint64(1), meter.getMemory(common.MemoryKindOptionalValue))
	})

	t.Run("dictionary get", func(t *testing.T) {
		t.Parallel()

		script := `
            pub fun main() {
                let x: {Int8: String} = {1: "foo", 2: "bar"}
                let y = x[0]
                let z = x[1]
            }
        `

		meter := newTestMemoryGauge()
		inter := parseCheckAndInterpretWithMemoryMetering(t, script, meter)

		_, err := inter.Invoke("main")
		require.NoError(t, err)

		// 2 for `z`
		assert.Equal(t, uint64(2), meter.getMemory(common.MemoryKindOptionalValue))

		assert.Equal(t, uint64(14), meter.getMemory(common.MemoryKindPrimitiveStaticType))
		assert.Equal(t, uint64(3), meter.getMemory(common.MemoryKindDictionaryStaticType))
	})

	t.Run("dictionary set", func(t *testing.T) {
		t.Parallel()

		script := `
            pub fun main() {
                let x: {Int8: String} = {1: "foo", 2: "bar"}
                x[0] = "a"
                x[1] = "b"
            }
        `

		meter := newTestMemoryGauge()

		inter := parseCheckAndInterpretWithMemoryMetering(t, script, meter)

		_, err := inter.Invoke("main")
		require.NoError(t, err)

		// 1 from creating new entry by setting x[0]
		// 2 from overwriting entry by setting x[1]
		assert.Equal(t, uint64(3), meter.getMemory(common.MemoryKindOptionalValue))
	})

	t.Run("OptionalType", func(t *testing.T) {
		t.Parallel()

		script := `
            pub fun main() {
                let type: Type = Type<Int>()
                let a = OptionalType(type)
            }
        `

		meter := newTestMemoryGauge()
		inter := parseCheckAndInterpretWithMemoryMetering(t, script, meter)

		_, err := inter.Invoke("main")
		require.NoError(t, err)

		// 0: optional type is created here, not an optional value
		assert.Equal(t, uint64(0), meter.getMemory(common.MemoryKindOptionalValue))
		// 1: `a`
		assert.Equal(t, uint64(1), meter.getMemory(common.MemoryKindOptionalStaticType))
	})
}

func TestInterpretIntMetering(t *testing.T) {

	t.Parallel()

	t.Run("creation", func(t *testing.T) {

		t.Parallel()

		script := `
            pub fun main() {
                let x = 1
            }
        `

		meter := newTestMemoryGauge()
		inter := parseCheckAndInterpretWithMemoryMetering(t, script, meter)

		_, err := inter.Invoke("main")
		require.NoError(t, err)

		assert.Equal(t, uint64(8), meter.getMemory(common.MemoryKindBigInt))
	})

	t.Run("addition", func(t *testing.T) {

		t.Parallel()

		script := `
            pub fun main() {
                let x = 1 + 2
            }
        `

		meter := newTestMemoryGauge()
		inter := parseCheckAndInterpretWithMemoryMetering(t, script, meter)

		_, err := inter.Invoke("main")
		require.NoError(t, err)

		assert.Equal(t, uint64(64), meter.getMemory(common.MemoryKindBigInt))
	})

	t.Run("subtraction", func(t *testing.T) {

		t.Parallel()

		script := `
            pub fun main() {
                let x = 1 - 2
            }
        `

		meter := newTestMemoryGauge()
		inter := parseCheckAndInterpretWithMemoryMetering(t, script, meter)

		_, err := inter.Invoke("main")
		require.NoError(t, err)

		assert.Equal(t, uint64(56), meter.getMemory(common.MemoryKindBigInt))
	})

	t.Run("multiplication", func(t *testing.T) {

		t.Parallel()

		script := `
            pub fun main() {
                let x = 1 * 2
            }
        `

		meter := newTestMemoryGauge()
		inter := parseCheckAndInterpretWithMemoryMetering(t, script, meter)

		_, err := inter.Invoke("main")
		require.NoError(t, err)

		assert.Equal(t, uint64(64), meter.getMemory(common.MemoryKindBigInt))
	})

	t.Run("division", func(t *testing.T) {

		t.Parallel()

		script := `
            pub fun main() {
                let x = 10 / 2
            }
        `

		meter := newTestMemoryGauge()
		inter := parseCheckAndInterpretWithMemoryMetering(t, script, meter)

		_, err := inter.Invoke("main")
		require.NoError(t, err)

		assert.Equal(t, uint64(56), meter.getMemory(common.MemoryKindBigInt))
	})

	t.Run("modulo", func(t *testing.T) {

		t.Parallel()

		script := `
            pub fun main() {
                let x = 10 % 2
            }
        `

		meter := newTestMemoryGauge()
		inter := parseCheckAndInterpretWithMemoryMetering(t, script, meter)

		_, err := inter.Invoke("main")
		require.NoError(t, err)

		assert.Equal(t, uint64(56), meter.getMemory(common.MemoryKindBigInt))
	})

	t.Run("bitwise or", func(t *testing.T) {

		t.Parallel()

		script := `
            pub fun main() {
                let x = 10 | 2
            }
        `

		meter := newTestMemoryGauge()
		inter := parseCheckAndInterpretWithMemoryMetering(t, script, meter)

		_, err := inter.Invoke("main")
		require.NoError(t, err)

		assert.Equal(t, uint64(56), meter.getMemory(common.MemoryKindBigInt))
	})

	t.Run("bitwise xor", func(t *testing.T) {

		t.Parallel()

		script := `
            pub fun main() {
                let x = 10 ^ 2
            }
        `

		meter := newTestMemoryGauge()
		inter := parseCheckAndInterpretWithMemoryMetering(t, script, meter)

		_, err := inter.Invoke("main")
		require.NoError(t, err)

		assert.Equal(t, uint64(56), meter.getMemory(common.MemoryKindBigInt))
	})

	t.Run("bitwise and", func(t *testing.T) {

		t.Parallel()

		script := `
            pub fun main() {
                let x = 10 & 2
            }
        `

		meter := newTestMemoryGauge()
		inter := parseCheckAndInterpretWithMemoryMetering(t, script, meter)

		_, err := inter.Invoke("main")
		require.NoError(t, err)

		assert.Equal(t, uint64(56), meter.getMemory(common.MemoryKindBigInt))
	})

	t.Run("bitwise left-shift", func(t *testing.T) {

		t.Parallel()

		script := `
            pub fun main() {
                let x = 10 << 2
            }
        `

		meter := newTestMemoryGauge()
		inter := parseCheckAndInterpretWithMemoryMetering(t, script, meter)

		_, err := inter.Invoke("main")
		require.NoError(t, err)

		assert.Equal(t, uint64(64), meter.getMemory(common.MemoryKindBigInt))
	})

	t.Run("bitwise right-shift", func(t *testing.T) {

		t.Parallel()

		script := `
            pub fun main() {
                let x = 10 >> 2
            }
        `

		meter := newTestMemoryGauge()
		inter := parseCheckAndInterpretWithMemoryMetering(t, script, meter)

		_, err := inter.Invoke("main")
		require.NoError(t, err)

		assert.Equal(t, uint64(56), meter.getMemory(common.MemoryKindBigInt))
	})

	t.Run("negation", func(t *testing.T) {

		t.Parallel()

		script := `
            pub fun main() {
                let x = 1
                let y = -x
            }
        `

		meter := newTestMemoryGauge()
		inter := parseCheckAndInterpretWithMemoryMetering(t, script, meter)

		_, err := inter.Invoke("main")
		require.NoError(t, err)

		assert.Equal(t, uint64(48), meter.getMemory(common.MemoryKindBigInt))
	})

	t.Run("logical operations", func(t *testing.T) {

		t.Parallel()

		script := `
            pub fun main() {
                let x = 1
                x == 1
                x != 1
                x > 1
                x >= 1
                x < 1
                x <= 1
            }
        `

		meter := newTestMemoryGauge()
		inter := parseCheckAndInterpretWithMemoryMetering(t, script, meter)

		_, err := inter.Invoke("main")
		require.NoError(t, err)

		assert.Equal(t, uint64(6), meter.getMemory(common.MemoryKindBoolValue))
	})
}

func TestInterpretUIntMetering(t *testing.T) {

	t.Parallel()

	t.Run("creation", func(t *testing.T) {

		t.Parallel()

		script := `
            pub fun main() {
                let x = 1 as UInt
            }
        `

		meter := newTestMemoryGauge()
		inter := parseCheckAndInterpretWithMemoryMetering(t, script, meter)

		_, err := inter.Invoke("main")
		require.NoError(t, err)

		// creation: 8
		assert.Equal(t, uint64(8), meter.getMemory(common.MemoryKindBigInt))
	})

	t.Run("addition", func(t *testing.T) {

		t.Parallel()

		script := `
            pub fun main() {
                let x = 1 as UInt + 2 as UInt
            }
        `

		meter := newTestMemoryGauge()
		inter := parseCheckAndInterpretWithMemoryMetering(t, script, meter)

		_, err := inter.Invoke("main")
		require.NoError(t, err)

		assert.Equal(t, uint64(64), meter.getMemory(common.MemoryKindBigInt))
	})

	t.Run("subtraction", func(t *testing.T) {

		t.Parallel()

		script := `
            pub fun main() {
                let x = 3 as UInt - 2 as UInt
            }
        `

		meter := newTestMemoryGauge()
		inter := parseCheckAndInterpretWithMemoryMetering(t, script, meter)

		_, err := inter.Invoke("main")
		require.NoError(t, err)

		assert.Equal(t, uint64(56), meter.getMemory(common.MemoryKindBigInt))
	})

	t.Run("saturating subtraction", func(t *testing.T) {

		t.Parallel()

		script := `
            pub fun main() {
                let x = (1 as UInt).saturatingSubtract(2 as UInt)
            }
        `

		meter := newTestMemoryGauge()
		inter := parseCheckAndInterpretWithMemoryMetering(t, script, meter)

		_, err := inter.Invoke("main")
		require.NoError(t, err)

		assert.Equal(t, uint64(56), meter.getMemory(common.MemoryKindBigInt))
	})

	t.Run("multiplication", func(t *testing.T) {

		t.Parallel()

		script := `
            pub fun main() {
                let x = 1 as UInt * 2 as UInt
            }
        `

		meter := newTestMemoryGauge()
		inter := parseCheckAndInterpretWithMemoryMetering(t, script, meter)

		_, err := inter.Invoke("main")
		require.NoError(t, err)

		assert.Equal(t, uint64(64), meter.getMemory(common.MemoryKindBigInt))
	})

	t.Run("division", func(t *testing.T) {

		t.Parallel()

		script := `
            pub fun main() {
                let x = 10 as UInt / 2 as UInt
            }
        `

		meter := newTestMemoryGauge()
		inter := parseCheckAndInterpretWithMemoryMetering(t, script, meter)

		_, err := inter.Invoke("main")
		require.NoError(t, err)

		assert.Equal(t, uint64(56), meter.getMemory(common.MemoryKindBigInt))
	})

	t.Run("modulo", func(t *testing.T) {

		t.Parallel()

		script := `
            pub fun main() {
                let x = 10 as UInt % 2 as UInt
            }
        `

		meter := newTestMemoryGauge()
		inter := parseCheckAndInterpretWithMemoryMetering(t, script, meter)

		_, err := inter.Invoke("main")
		require.NoError(t, err)

		assert.Equal(t, uint64(56), meter.getMemory(common.MemoryKindBigInt))
	})

	t.Run("bitwise or", func(t *testing.T) {

		t.Parallel()

		script := `
            pub fun main() {
                let x = 10 as UInt | 2 as UInt
            }
        `

		meter := newTestMemoryGauge()
		inter := parseCheckAndInterpretWithMemoryMetering(t, script, meter)

		_, err := inter.Invoke("main")
		require.NoError(t, err)

		assert.Equal(t, uint64(56), meter.getMemory(common.MemoryKindBigInt))
	})

	t.Run("bitwise xor", func(t *testing.T) {

		t.Parallel()

		script := `
            pub fun main() {
                let x = 10 as UInt ^ 2 as UInt
            }
        `

		meter := newTestMemoryGauge()
		inter := parseCheckAndInterpretWithMemoryMetering(t, script, meter)

		_, err := inter.Invoke("main")
		require.NoError(t, err)

		assert.Equal(t, uint64(56), meter.getMemory(common.MemoryKindBigInt))
	})

	t.Run("bitwise and", func(t *testing.T) {

		t.Parallel()

		script := `
            pub fun main() {
                let x = 10 as UInt & 2 as UInt
            }
        `

		meter := newTestMemoryGauge()
		inter := parseCheckAndInterpretWithMemoryMetering(t, script, meter)

		_, err := inter.Invoke("main")
		require.NoError(t, err)

		assert.Equal(t, uint64(56), meter.getMemory(common.MemoryKindBigInt))
	})

	t.Run("bitwise left-shift", func(t *testing.T) {

		t.Parallel()

		script := `
            pub fun main() {
                let x = 10 as UInt << 2 as UInt
            }
        `

		meter := newTestMemoryGauge()
		inter := parseCheckAndInterpretWithMemoryMetering(t, script, meter)

		_, err := inter.Invoke("main")
		require.NoError(t, err)

		assert.Equal(t, uint64(64), meter.getMemory(common.MemoryKindBigInt))
	})

	t.Run("bitwise right-shift", func(t *testing.T) {

		t.Parallel()

		script := `
            pub fun main() {
                let x = 10 as UInt >> 2 as UInt
            }
        `

		meter := newTestMemoryGauge()
		inter := parseCheckAndInterpretWithMemoryMetering(t, script, meter)

		_, err := inter.Invoke("main")
		require.NoError(t, err)

		assert.Equal(t, uint64(56), meter.getMemory(common.MemoryKindBigInt))
	})

	t.Run("negation", func(t *testing.T) {

		t.Parallel()

		script := `
            pub fun main() {
                let x = 1
                let y = -x
            }
        `

		meter := newTestMemoryGauge()
		inter := parseCheckAndInterpretWithMemoryMetering(t, script, meter)

		_, err := inter.Invoke("main")
		require.NoError(t, err)

		assert.Equal(t, uint64(48), meter.getMemory(common.MemoryKindBigInt))
	})

	t.Run("logical operations", func(t *testing.T) {

		t.Parallel()

		script := `
            pub fun main() {
                let x: UInt = 1
                x == 1
                x != 1
                x > 1
                x >= 1
                x < 1
                x <= 1
            }
        `

		meter := newTestMemoryGauge()
		inter := parseCheckAndInterpretWithMemoryMetering(t, script, meter)

		_, err := inter.Invoke("main")
		require.NoError(t, err)

		assert.Equal(t, uint64(6), meter.getMemory(common.MemoryKindBoolValue))
	})
}

func TestInterpretUInt8Metering(t *testing.T) {

	t.Parallel()

	t.Run("creation", func(t *testing.T) {

		t.Parallel()

		script := `
            pub fun main() {
                let x = 1 as UInt8
            }
        `

		meter := newTestMemoryGauge()
		inter := parseCheckAndInterpretWithMemoryMetering(t, script, meter)

		_, err := inter.Invoke("main")
		require.NoError(t, err)

		// creation: 1
		assert.Equal(t, uint64(1), meter.getMemory(common.MemoryKindNumberValue))
	})

	t.Run("addition", func(t *testing.T) {

		t.Parallel()

		script := `
            pub fun main() {
                let x = 1 as UInt8 + 2 as UInt8
            }
        `

		meter := newTestMemoryGauge()
		inter := parseCheckAndInterpretWithMemoryMetering(t, script, meter)

		_, err := inter.Invoke("main")
		require.NoError(t, err)

		// creation: 1 + 1
		// result: 1
		assert.Equal(t, uint64(3), meter.getMemory(common.MemoryKindNumberValue))
	})

	t.Run("saturating addition", func(t *testing.T) {

		t.Parallel()

		script := `
            pub fun main() {
                let x = (1 as UInt8).saturatingAdd(2 as UInt8)
            }
        `

		meter := newTestMemoryGauge()
		inter := parseCheckAndInterpretWithMemoryMetering(t, script, meter)

		_, err := inter.Invoke("main")
		require.NoError(t, err)

		// creation: 1 + 1
		// result: 1
		assert.Equal(t, uint64(3), meter.getMemory(common.MemoryKindNumberValue))
	})

	t.Run("subtraction", func(t *testing.T) {

		t.Parallel()

		script := `
            pub fun main() {
                let x = 3 as UInt8 - 2 as UInt8
            }
        `

		meter := newTestMemoryGauge()
		inter := parseCheckAndInterpretWithMemoryMetering(t, script, meter)

		_, err := inter.Invoke("main")
		require.NoError(t, err)

		// creation: 1 + 1
		// result: 1
		assert.Equal(t, uint64(3), meter.getMemory(common.MemoryKindNumberValue))
	})

	t.Run("saturating subtraction", func(t *testing.T) {

		t.Parallel()

		script := `
            pub fun main() {
                let x = (1 as UInt8).saturatingSubtract(2 as UInt8)
            }
        `

		meter := newTestMemoryGauge()
		inter := parseCheckAndInterpretWithMemoryMetering(t, script, meter)

		_, err := inter.Invoke("main")
		require.NoError(t, err)

		// creation: 1 + 1
		// result: 1
		assert.Equal(t, uint64(3), meter.getMemory(common.MemoryKindNumberValue))
	})

	t.Run("multiplication", func(t *testing.T) {

		t.Parallel()

		script := `
            pub fun main() {
                let x = 1 as UInt8 * 2 as UInt8
            }
        `

		meter := newTestMemoryGauge()
		inter := parseCheckAndInterpretWithMemoryMetering(t, script, meter)

		_, err := inter.Invoke("main")
		require.NoError(t, err)

		// creation: 1 + 1
		// result: 1
		assert.Equal(t, uint64(3), meter.getMemory(common.MemoryKindNumberValue))
	})

	t.Run("saturating multiplication", func(t *testing.T) {

		t.Parallel()

		script := `
            pub fun main() {
                let x = (1 as UInt8).saturatingMultiply(2 as UInt8)
            }
        `

		meter := newTestMemoryGauge()
		inter := parseCheckAndInterpretWithMemoryMetering(t, script, meter)

		_, err := inter.Invoke("main")
		require.NoError(t, err)

		// creation: 1 + 1
		// result: 1
		assert.Equal(t, uint64(3), meter.getMemory(common.MemoryKindNumberValue))
	})

	t.Run("division", func(t *testing.T) {

		t.Parallel()

		script := `
            pub fun main() {
                let x = 10 as UInt8 / 2 as UInt8
            }
        `

		meter := newTestMemoryGauge()
		inter := parseCheckAndInterpretWithMemoryMetering(t, script, meter)

		_, err := inter.Invoke("main")
		require.NoError(t, err)

		// creation: 1 + 1
		// result: 1
		assert.Equal(t, uint64(3), meter.getMemory(common.MemoryKindNumberValue))
	})

	t.Run("modulo", func(t *testing.T) {

		t.Parallel()

		script := `
            pub fun main() {
                let x = 10 as UInt8 % 2 as UInt8
            }
        `

		meter := newTestMemoryGauge()
		inter := parseCheckAndInterpretWithMemoryMetering(t, script, meter)

		_, err := inter.Invoke("main")
		require.NoError(t, err)

		// creation: 1 + 1
		// result: 1
		assert.Equal(t, uint64(3), meter.getMemory(common.MemoryKindNumberValue))
	})

	t.Run("bitwise or", func(t *testing.T) {

		t.Parallel()

		script := `
            pub fun main() {
                let x = 10 as UInt8 | 2 as UInt8
            }
        `

		meter := newTestMemoryGauge()
		inter := parseCheckAndInterpretWithMemoryMetering(t, script, meter)

		_, err := inter.Invoke("main")
		require.NoError(t, err)

		// creation: 1 + 1
		// result: 1
		assert.Equal(t, uint64(3), meter.getMemory(common.MemoryKindNumberValue))
	})

	t.Run("bitwise xor", func(t *testing.T) {

		t.Parallel()

		script := `
            pub fun main() {
                let x = 10 as UInt8 ^ 2 as UInt8
            }
        `

		meter := newTestMemoryGauge()
		inter := parseCheckAndInterpretWithMemoryMetering(t, script, meter)

		_, err := inter.Invoke("main")
		require.NoError(t, err)

		// creation: 1 + 1
		// result: 1
		assert.Equal(t, uint64(3), meter.getMemory(common.MemoryKindNumberValue))
	})

	t.Run("bitwise and", func(t *testing.T) {

		t.Parallel()

		script := `
            pub fun main() {
                let x = 10 as UInt8 & 2 as UInt8
            }
        `

		meter := newTestMemoryGauge()
		inter := parseCheckAndInterpretWithMemoryMetering(t, script, meter)

		_, err := inter.Invoke("main")
		require.NoError(t, err)

		// creation: 1 + 1
		// result: 1
		assert.Equal(t, uint64(3), meter.getMemory(common.MemoryKindNumberValue))
		assert.Equal(t, uint64(1), meter.getMemory(common.MemoryKindElaboration))
	})

	t.Run("bitwise left-shift", func(t *testing.T) {

		t.Parallel()

		script := `
            pub fun main() {
                let x = 10 as UInt8 << 2 as UInt8
            }
        `

		meter := newTestMemoryGauge()
		inter := parseCheckAndInterpretWithMemoryMetering(t, script, meter)

		_, err := inter.Invoke("main")
		require.NoError(t, err)

		// creation: 1 + 1
		// result: 1
		assert.Equal(t, uint64(3), meter.getMemory(common.MemoryKindNumberValue))
	})

	t.Run("bitwise right-shift", func(t *testing.T) {

		t.Parallel()

		script := `
            pub fun main() {
                let x = 10 as UInt8 >> 2 as UInt8
            }
        `

		meter := newTestMemoryGauge()
		inter := parseCheckAndInterpretWithMemoryMetering(t, script, meter)

		_, err := inter.Invoke("main")
		require.NoError(t, err)

		// creation: 1 + 1
		// result: 1
		assert.Equal(t, uint64(3), meter.getMemory(common.MemoryKindNumberValue))
	})

	t.Run("logical operations", func(t *testing.T) {

		t.Parallel()

		script := `
            pub fun main() {
                let x: UInt8 = 1
                x == 1
                x != 1
                x > 1
                x >= 1
                x < 1
                x <= 1
            }
        `

		meter := newTestMemoryGauge()
		inter := parseCheckAndInterpretWithMemoryMetering(t, script, meter)

		_, err := inter.Invoke("main")
		require.NoError(t, err)

		assert.Equal(t, uint64(6), meter.getMemory(common.MemoryKindBoolValue))
	})
}

func TestInterpretUInt16Metering(t *testing.T) {

	t.Parallel()

	t.Run("creation", func(t *testing.T) {

		t.Parallel()

		script := `
            pub fun main() {
                let x = 1 as UInt16
            }
        `

		meter := newTestMemoryGauge()
		inter := parseCheckAndInterpretWithMemoryMetering(t, script, meter)

		_, err := inter.Invoke("main")
		require.NoError(t, err)

		// creation: 2
		assert.Equal(t, uint64(2), meter.getMemory(common.MemoryKindNumberValue))
	})

	t.Run("addition", func(t *testing.T) {

		t.Parallel()

		script := `
            pub fun main() {
                let x = 1 as UInt16 + 2 as UInt16
            }
        `

		meter := newTestMemoryGauge()
		inter := parseCheckAndInterpretWithMemoryMetering(t, script, meter)

		_, err := inter.Invoke("main")
		require.NoError(t, err)

		// creation: 2 + 2
		// result: 2
		assert.Equal(t, uint64(6), meter.getMemory(common.MemoryKindNumberValue))
	})

	t.Run("saturating addition", func(t *testing.T) {

		t.Parallel()

		script := `
            pub fun main() {
                let x = (1 as UInt16).saturatingAdd(2 as UInt16)
            }
        `

		meter := newTestMemoryGauge()
		inter := parseCheckAndInterpretWithMemoryMetering(t, script, meter)

		_, err := inter.Invoke("main")
		require.NoError(t, err)

		// creation: 2 + 2
		// result: 2
		assert.Equal(t, uint64(6), meter.getMemory(common.MemoryKindNumberValue))
	})

	t.Run("subtraction", func(t *testing.T) {

		t.Parallel()

		script := `
            pub fun main() {
                let x = 3 as UInt16 - 2 as UInt16
            }
        `

		meter := newTestMemoryGauge()
		inter := parseCheckAndInterpretWithMemoryMetering(t, script, meter)

		_, err := inter.Invoke("main")
		require.NoError(t, err)

		// creation: 2 + 2
		// result: 2
		assert.Equal(t, uint64(6), meter.getMemory(common.MemoryKindNumberValue))
	})

	t.Run("saturating subtraction", func(t *testing.T) {

		t.Parallel()

		script := `
            pub fun main() {
                let x = (1 as UInt16).saturatingSubtract(2 as UInt16)
            }
        `

		meter := newTestMemoryGauge()
		inter := parseCheckAndInterpretWithMemoryMetering(t, script, meter)

		_, err := inter.Invoke("main")
		require.NoError(t, err)

		// creation: 2 + 2
		// result: 2
		assert.Equal(t, uint64(6), meter.getMemory(common.MemoryKindNumberValue))
	})

	t.Run("multiplication", func(t *testing.T) {

		t.Parallel()

		script := `
            pub fun main() {
                let x = 1 as UInt16 * 2 as UInt16
            }
        `

		meter := newTestMemoryGauge()
		inter := parseCheckAndInterpretWithMemoryMetering(t, script, meter)

		_, err := inter.Invoke("main")
		require.NoError(t, err)

		// creation: 2 + 2
		// result: 2
		assert.Equal(t, uint64(6), meter.getMemory(common.MemoryKindNumberValue))
	})

	t.Run("saturating multiplication", func(t *testing.T) {

		t.Parallel()

		script := `
            pub fun main() {
                let x = (1 as UInt16).saturatingMultiply(2 as UInt16)
            }
        `

		meter := newTestMemoryGauge()
		inter := parseCheckAndInterpretWithMemoryMetering(t, script, meter)

		_, err := inter.Invoke("main")
		require.NoError(t, err)

		// creation: 2 + 2
		// result: 2
		assert.Equal(t, uint64(6), meter.getMemory(common.MemoryKindNumberValue))
	})

	t.Run("division", func(t *testing.T) {

		t.Parallel()

		script := `
            pub fun main() {
                let x = 10 as UInt16 / 2 as UInt16
            }
        `

		meter := newTestMemoryGauge()
		inter := parseCheckAndInterpretWithMemoryMetering(t, script, meter)

		_, err := inter.Invoke("main")
		require.NoError(t, err)

		// creation: 2 + 2
		// result: 2
		assert.Equal(t, uint64(6), meter.getMemory(common.MemoryKindNumberValue))
	})

	t.Run("modulo", func(t *testing.T) {

		t.Parallel()

		script := `
            pub fun main() {
                let x = 10 as UInt16 % 2 as UInt16
            }
        `

		meter := newTestMemoryGauge()
		inter := parseCheckAndInterpretWithMemoryMetering(t, script, meter)

		_, err := inter.Invoke("main")
		require.NoError(t, err)

		// creation: 2 + 2
		// result: 2
		assert.Equal(t, uint64(6), meter.getMemory(common.MemoryKindNumberValue))
	})

	t.Run("bitwise or", func(t *testing.T) {

		t.Parallel()

		script := `
            pub fun main() {
                let x = 10 as UInt16 | 2 as UInt16
            }
        `

		meter := newTestMemoryGauge()
		inter := parseCheckAndInterpretWithMemoryMetering(t, script, meter)

		_, err := inter.Invoke("main")
		require.NoError(t, err)

		// creation: 2 + 2
		// result: 2
		assert.Equal(t, uint64(6), meter.getMemory(common.MemoryKindNumberValue))
	})

	t.Run("bitwise xor", func(t *testing.T) {

		t.Parallel()

		script := `
            pub fun main() {
                let x = 10 as UInt16 ^ 2 as UInt16
            }
        `

		meter := newTestMemoryGauge()
		inter := parseCheckAndInterpretWithMemoryMetering(t, script, meter)

		_, err := inter.Invoke("main")
		require.NoError(t, err)

		// creation: 2 + 2
		// result: 2
		assert.Equal(t, uint64(6), meter.getMemory(common.MemoryKindNumberValue))
	})

	t.Run("bitwise and", func(t *testing.T) {

		t.Parallel()

		script := `
            pub fun main() {
                let x = 10 as UInt16 & 2 as UInt16
            }
        `

		meter := newTestMemoryGauge()
		inter := parseCheckAndInterpretWithMemoryMetering(t, script, meter)

		_, err := inter.Invoke("main")
		require.NoError(t, err)

		// creation: 2 + 2
		// result: 2
		assert.Equal(t, uint64(6), meter.getMemory(common.MemoryKindNumberValue))
	})

	t.Run("bitwise left-shift", func(t *testing.T) {

		t.Parallel()

		script := `
            pub fun main() {
                let x = 10 as UInt16 << 2 as UInt16
            }
        `

		meter := newTestMemoryGauge()
		inter := parseCheckAndInterpretWithMemoryMetering(t, script, meter)

		_, err := inter.Invoke("main")
		require.NoError(t, err)

		// creation: 2 + 2
		// result: 2
		assert.Equal(t, uint64(6), meter.getMemory(common.MemoryKindNumberValue))
	})

	t.Run("bitwise right-shift", func(t *testing.T) {

		t.Parallel()

		script := `
            pub fun main() {
                let x = 10 as UInt16 >> 2 as UInt16
            }
        `

		meter := newTestMemoryGauge()
		inter := parseCheckAndInterpretWithMemoryMetering(t, script, meter)

		_, err := inter.Invoke("main")
		require.NoError(t, err)

		// creation: 2 + 2
		// result: 2
		assert.Equal(t, uint64(6), meter.getMemory(common.MemoryKindNumberValue))
	})

	t.Run("logical operations", func(t *testing.T) {

		t.Parallel()

		script := `
            pub fun main() {
                let x: UInt16 = 1
                x == 1
                x != 1
                x > 1
                x >= 1
                x < 1
                x <= 1
            }
        `

		meter := newTestMemoryGauge()
		inter := parseCheckAndInterpretWithMemoryMetering(t, script, meter)

		_, err := inter.Invoke("main")
		require.NoError(t, err)

		assert.Equal(t, uint64(6), meter.getMemory(common.MemoryKindBoolValue))
	})
}

func TestInterpretUInt32Metering(t *testing.T) {

	t.Parallel()

	t.Run("creation", func(t *testing.T) {

		t.Parallel()

		script := `
            pub fun main() {
                let x = 1 as UInt32
            }
        `

		meter := newTestMemoryGauge()
		inter := parseCheckAndInterpretWithMemoryMetering(t, script, meter)

		_, err := inter.Invoke("main")
		require.NoError(t, err)

		// creation: 4
		assert.Equal(t, uint64(4), meter.getMemory(common.MemoryKindNumberValue))
	})

	t.Run("addition", func(t *testing.T) {

		t.Parallel()

		script := `
            pub fun main() {
                let x = 1 as UInt32 + 2 as UInt32
            }
        `

		meter := newTestMemoryGauge()
		inter := parseCheckAndInterpretWithMemoryMetering(t, script, meter)

		_, err := inter.Invoke("main")
		require.NoError(t, err)

		// creation: 4 + 4
		// result: 4
		assert.Equal(t, uint64(12), meter.getMemory(common.MemoryKindNumberValue))
	})

	t.Run("saturating addition", func(t *testing.T) {

		t.Parallel()

		script := `
            pub fun main() {
                let x = (1 as UInt32).saturatingAdd(2 as UInt32)
            }
        `

		meter := newTestMemoryGauge()
		inter := parseCheckAndInterpretWithMemoryMetering(t, script, meter)

		_, err := inter.Invoke("main")
		require.NoError(t, err)

		// creation: 4 + 4
		// result: 4
		assert.Equal(t, uint64(12), meter.getMemory(common.MemoryKindNumberValue))
	})

	t.Run("subtraction", func(t *testing.T) {

		t.Parallel()

		script := `
            pub fun main() {
                let x = 3 as UInt32 - 2 as UInt32
            }
        `

		meter := newTestMemoryGauge()
		inter := parseCheckAndInterpretWithMemoryMetering(t, script, meter)

		_, err := inter.Invoke("main")
		require.NoError(t, err)

		// creation: 4 + 4
		// result: 4
		assert.Equal(t, uint64(12), meter.getMemory(common.MemoryKindNumberValue))
	})

	t.Run("saturating subtraction", func(t *testing.T) {

		t.Parallel()

		script := `
            pub fun main() {
                let x = (1 as UInt32).saturatingSubtract(2 as UInt32)
            }
        `

		meter := newTestMemoryGauge()
		inter := parseCheckAndInterpretWithMemoryMetering(t, script, meter)

		_, err := inter.Invoke("main")
		require.NoError(t, err)

		// creation: 4 + 4
		// result: 4
		assert.Equal(t, uint64(12), meter.getMemory(common.MemoryKindNumberValue))
	})

	t.Run("multiplication", func(t *testing.T) {

		t.Parallel()

		script := `
            pub fun main() {
                let x = 1 as UInt32 * 2 as UInt32
            }
        `

		meter := newTestMemoryGauge()
		inter := parseCheckAndInterpretWithMemoryMetering(t, script, meter)

		_, err := inter.Invoke("main")
		require.NoError(t, err)

		// creation: 4 + 4
		// result: 4
		assert.Equal(t, uint64(12), meter.getMemory(common.MemoryKindNumberValue))
	})

	t.Run("saturating multiplication", func(t *testing.T) {

		t.Parallel()

		script := `
            pub fun main() {
                let x = (1 as UInt32).saturatingMultiply(2 as UInt32)
            }
        `

		meter := newTestMemoryGauge()
		inter := parseCheckAndInterpretWithMemoryMetering(t, script, meter)

		_, err := inter.Invoke("main")
		require.NoError(t, err)

		// creation: 4 + 4
		// result: 4
		assert.Equal(t, uint64(12), meter.getMemory(common.MemoryKindNumberValue))
	})

	t.Run("division", func(t *testing.T) {

		t.Parallel()

		script := `
            pub fun main() {
                let x = 10 as UInt32 / 2 as UInt32
            }
        `

		meter := newTestMemoryGauge()
		inter := parseCheckAndInterpretWithMemoryMetering(t, script, meter)

		_, err := inter.Invoke("main")
		require.NoError(t, err)

		// creation: 4 + 4
		// result: 4
		assert.Equal(t, uint64(12), meter.getMemory(common.MemoryKindNumberValue))
	})

	t.Run("modulo", func(t *testing.T) {

		t.Parallel()

		script := `
            pub fun main() {
                let x = 10 as UInt32 % 2 as UInt32
            }
        `

		meter := newTestMemoryGauge()
		inter := parseCheckAndInterpretWithMemoryMetering(t, script, meter)

		_, err := inter.Invoke("main")
		require.NoError(t, err)

		// creation: 4 + 4
		// result: 4
		assert.Equal(t, uint64(12), meter.getMemory(common.MemoryKindNumberValue))
	})

	t.Run("bitwise or", func(t *testing.T) {

		t.Parallel()

		script := `
            pub fun main() {
                let x = 10 as UInt32 | 2 as UInt32
            }
        `

		meter := newTestMemoryGauge()
		inter := parseCheckAndInterpretWithMemoryMetering(t, script, meter)

		_, err := inter.Invoke("main")
		require.NoError(t, err)

		// creation: 4 + 4
		// result: 4
		assert.Equal(t, uint64(12), meter.getMemory(common.MemoryKindNumberValue))
	})

	t.Run("bitwise xor", func(t *testing.T) {

		t.Parallel()

		script := `
            pub fun main() {
                let x = 10 as UInt32 ^ 2 as UInt32
            }
        `

		meter := newTestMemoryGauge()
		inter := parseCheckAndInterpretWithMemoryMetering(t, script, meter)

		_, err := inter.Invoke("main")
		require.NoError(t, err)

		// creation: 4 + 4
		// result: 4
		assert.Equal(t, uint64(12), meter.getMemory(common.MemoryKindNumberValue))
	})

	t.Run("bitwise and", func(t *testing.T) {

		t.Parallel()

		script := `
            pub fun main() {
                let x = 10 as UInt32 & 2 as UInt32
            }
        `

		meter := newTestMemoryGauge()
		inter := parseCheckAndInterpretWithMemoryMetering(t, script, meter)

		_, err := inter.Invoke("main")
		require.NoError(t, err)

		// creation: 4 + 4
		// result: 4
		assert.Equal(t, uint64(12), meter.getMemory(common.MemoryKindNumberValue))
	})

	t.Run("bitwise left-shift", func(t *testing.T) {

		t.Parallel()

		script := `
            pub fun main() {
                let x = 10 as UInt32 << 2 as UInt32
            }
        `

		meter := newTestMemoryGauge()
		inter := parseCheckAndInterpretWithMemoryMetering(t, script, meter)

		_, err := inter.Invoke("main")
		require.NoError(t, err)

		// creation: 4 + 4
		// result: 4
		assert.Equal(t, uint64(12), meter.getMemory(common.MemoryKindNumberValue))
	})

	t.Run("bitwise right-shift", func(t *testing.T) {

		t.Parallel()

		script := `
            pub fun main() {
                let x = 10 as UInt32 >> 2 as UInt32
            }
        `

		meter := newTestMemoryGauge()
		inter := parseCheckAndInterpretWithMemoryMetering(t, script, meter)

		_, err := inter.Invoke("main")
		require.NoError(t, err)

		// creation: 4 + 4
		// result: 4
		assert.Equal(t, uint64(12), meter.getMemory(common.MemoryKindNumberValue))
	})

	t.Run("logical operations", func(t *testing.T) {

		t.Parallel()

		script := `
            pub fun main() {
                let x: UInt32 = 1
                x == 1
                x != 1
                x > 1
                x >= 1
                x < 1
                x <= 1
            }
        `

		meter := newTestMemoryGauge()
		inter := parseCheckAndInterpretWithMemoryMetering(t, script, meter)

		_, err := inter.Invoke("main")
		require.NoError(t, err)

		assert.Equal(t, uint64(6), meter.getMemory(common.MemoryKindBoolValue))
	})
}

func TestInterpretUInt64Metering(t *testing.T) {

	t.Parallel()

	t.Run("creation", func(t *testing.T) {

		t.Parallel()

		script := `
            pub fun main() {
                let x = 1 as UInt64
            }
        `

		meter := newTestMemoryGauge()
		inter := parseCheckAndInterpretWithMemoryMetering(t, script, meter)

		_, err := inter.Invoke("main")
		require.NoError(t, err)

		// creation: 8
		assert.Equal(t, uint64(8), meter.getMemory(common.MemoryKindNumberValue))
	})

	t.Run("addition", func(t *testing.T) {

		t.Parallel()

		script := `
            pub fun main() {
                let x = 1 as UInt64 + 2 as UInt64
            }
        `

		meter := newTestMemoryGauge()
		inter := parseCheckAndInterpretWithMemoryMetering(t, script, meter)

		_, err := inter.Invoke("main")
		require.NoError(t, err)

		// creation: 8 + 8
		// result: 8
		assert.Equal(t, uint64(24), meter.getMemory(common.MemoryKindNumberValue))
	})

	t.Run("saturating addition", func(t *testing.T) {

		t.Parallel()

		script := `
            pub fun main() {
                let x = (1 as UInt64).saturatingAdd(2 as UInt64)
            }
        `

		meter := newTestMemoryGauge()
		inter := parseCheckAndInterpretWithMemoryMetering(t, script, meter)

		_, err := inter.Invoke("main")
		require.NoError(t, err)

		// creation: 8 + 8
		// result: 8
		assert.Equal(t, uint64(24), meter.getMemory(common.MemoryKindNumberValue))
	})

	t.Run("subtraction", func(t *testing.T) {

		t.Parallel()

		script := `
            pub fun main() {
                let x = 3 as UInt64 - 2 as UInt64
            }
        `

		meter := newTestMemoryGauge()
		inter := parseCheckAndInterpretWithMemoryMetering(t, script, meter)

		_, err := inter.Invoke("main")
		require.NoError(t, err)

		// creation: 8 + 8
		// result: 8
		assert.Equal(t, uint64(24), meter.getMemory(common.MemoryKindNumberValue))
	})

	t.Run("saturating subtraction", func(t *testing.T) {

		t.Parallel()

		script := `
            pub fun main() {
                let x = (1 as UInt64).saturatingSubtract(2 as UInt64)
            }
        `

		meter := newTestMemoryGauge()
		inter := parseCheckAndInterpretWithMemoryMetering(t, script, meter)

		_, err := inter.Invoke("main")
		require.NoError(t, err)

		// creation: 8 + 8
		// result: 8
		assert.Equal(t, uint64(24), meter.getMemory(common.MemoryKindNumberValue))
	})

	t.Run("multiplication", func(t *testing.T) {

		t.Parallel()

		script := `
            pub fun main() {
                let x = 1 as UInt64 * 2 as UInt64
            }
        `

		meter := newTestMemoryGauge()
		inter := parseCheckAndInterpretWithMemoryMetering(t, script, meter)

		_, err := inter.Invoke("main")
		require.NoError(t, err)

		// creation: 8 + 8
		// result: 8
		assert.Equal(t, uint64(24), meter.getMemory(common.MemoryKindNumberValue))
	})

	t.Run("saturating multiplication", func(t *testing.T) {

		t.Parallel()

		script := `
            pub fun main() {
                let x = (1 as UInt64).saturatingMultiply(2 as UInt64)
            }
        `

		meter := newTestMemoryGauge()
		inter := parseCheckAndInterpretWithMemoryMetering(t, script, meter)

		_, err := inter.Invoke("main")
		require.NoError(t, err)

		// creation: 8 + 8
		// result: 8
		assert.Equal(t, uint64(24), meter.getMemory(common.MemoryKindNumberValue))
	})

	t.Run("division", func(t *testing.T) {

		t.Parallel()

		script := `
            pub fun main() {
                let x = 10 as UInt64 / 2 as UInt64
            }
        `

		meter := newTestMemoryGauge()
		inter := parseCheckAndInterpretWithMemoryMetering(t, script, meter)

		_, err := inter.Invoke("main")
		require.NoError(t, err)

		// creation: 8 + 8
		// result: 8
		assert.Equal(t, uint64(24), meter.getMemory(common.MemoryKindNumberValue))
	})

	t.Run("modulo", func(t *testing.T) {

		t.Parallel()

		script := `
            pub fun main() {
                let x = 10 as UInt64 % 2 as UInt64
            }
        `

		meter := newTestMemoryGauge()
		inter := parseCheckAndInterpretWithMemoryMetering(t, script, meter)

		_, err := inter.Invoke("main")
		require.NoError(t, err)

		// creation: 8 + 8
		// result: 8
		assert.Equal(t, uint64(24), meter.getMemory(common.MemoryKindNumberValue))
	})

	t.Run("bitwise or", func(t *testing.T) {

		t.Parallel()

		script := `
            pub fun main() {
                let x = 10 as UInt64 | 2 as UInt64
            }
        `

		meter := newTestMemoryGauge()
		inter := parseCheckAndInterpretWithMemoryMetering(t, script, meter)

		_, err := inter.Invoke("main")
		require.NoError(t, err)

		// creation: 8 + 8
		// result: 8
		assert.Equal(t, uint64(24), meter.getMemory(common.MemoryKindNumberValue))
	})

	t.Run("bitwise xor", func(t *testing.T) {

		t.Parallel()

		script := `
            pub fun main() {
                let x = 10 as UInt64 ^ 2 as UInt64
            }
        `

		meter := newTestMemoryGauge()
		inter := parseCheckAndInterpretWithMemoryMetering(t, script, meter)

		_, err := inter.Invoke("main")
		require.NoError(t, err)

		// creation: 8 + 8
		// result: 8
		assert.Equal(t, uint64(24), meter.getMemory(common.MemoryKindNumberValue))
	})

	t.Run("bitwise and", func(t *testing.T) {

		t.Parallel()

		script := `
            pub fun main() {
                let x = 10 as UInt64 & 2 as UInt64
            }
        `

		meter := newTestMemoryGauge()
		inter := parseCheckAndInterpretWithMemoryMetering(t, script, meter)

		_, err := inter.Invoke("main")
		require.NoError(t, err)

		// creation: 8 + 8
		// result: 8
		assert.Equal(t, uint64(24), meter.getMemory(common.MemoryKindNumberValue))
	})

	t.Run("bitwise left-shift", func(t *testing.T) {

		t.Parallel()

		script := `
            pub fun main() {
                let x = 10 as UInt64 << 2 as UInt64
            }
        `

		meter := newTestMemoryGauge()
		inter := parseCheckAndInterpretWithMemoryMetering(t, script, meter)

		_, err := inter.Invoke("main")
		require.NoError(t, err)

		// creation: 8 + 8
		// result: 8
		assert.Equal(t, uint64(24), meter.getMemory(common.MemoryKindNumberValue))
	})

	t.Run("bitwise right-shift", func(t *testing.T) {

		t.Parallel()

		script := `
            pub fun main() {
                let x = 10 as UInt64 >> 2 as UInt64
            }
        `

		meter := newTestMemoryGauge()
		inter := parseCheckAndInterpretWithMemoryMetering(t, script, meter)

		_, err := inter.Invoke("main")
		require.NoError(t, err)

		// creation: 8 + 8
		// result: 8
		assert.Equal(t, uint64(24), meter.getMemory(common.MemoryKindNumberValue))
	})

	t.Run("logical operations", func(t *testing.T) {

		t.Parallel()

		script := `
            pub fun main() {
                let x: UInt64 = 1
                x == 1
                x != 1
                x > 1
                x >= 1
                x < 1
                x <= 1
            }
        `

		meter := newTestMemoryGauge()
		inter := parseCheckAndInterpretWithMemoryMetering(t, script, meter)

		_, err := inter.Invoke("main")
		require.NoError(t, err)

		assert.Equal(t, uint64(6), meter.getMemory(common.MemoryKindBoolValue))
	})
}

func TestInterpretUInt128Metering(t *testing.T) {

	t.Parallel()

	t.Run("creation", func(t *testing.T) {

		t.Parallel()

		script := `
            pub fun main() {
                let x = 1 as UInt128
            }
        `

		meter := newTestMemoryGauge()
		inter := parseCheckAndInterpretWithMemoryMetering(t, script, meter)

		_, err := inter.Invoke("main")
		require.NoError(t, err)

		// creation: 16
		assert.Equal(t, uint64(16), meter.getMemory(common.MemoryKindBigInt))
	})

	t.Run("addition", func(t *testing.T) {

		t.Parallel()

		script := `
            pub fun main() {
                let x = 1 as UInt128 + 2 as UInt128
            }
        `

		meter := newTestMemoryGauge()
		inter := parseCheckAndInterpretWithMemoryMetering(t, script, meter)

		_, err := inter.Invoke("main")
		require.NoError(t, err)

		// creation: 16 + 16
		// result: 16
		assert.Equal(t, uint64(48), meter.getMemory(common.MemoryKindBigInt))
	})

	t.Run("saturating addition", func(t *testing.T) {

		t.Parallel()

		script := `
            pub fun main() {
                let x = (1 as UInt128).saturatingAdd(2 as UInt128)
            }
        `

		meter := newTestMemoryGauge()
		inter := parseCheckAndInterpretWithMemoryMetering(t, script, meter)

		_, err := inter.Invoke("main")
		require.NoError(t, err)

		// creation: 16 + 16
		// result: 16
		assert.Equal(t, uint64(48), meter.getMemory(common.MemoryKindBigInt))
	})

	t.Run("subtraction", func(t *testing.T) {

		t.Parallel()

		script := `
            pub fun main() {
                let x = 3 as UInt128 - 2 as UInt128
            }
        `

		meter := newTestMemoryGauge()
		inter := parseCheckAndInterpretWithMemoryMetering(t, script, meter)

		_, err := inter.Invoke("main")
		require.NoError(t, err)

		// creation: 16 + 16
		// result: 16
		assert.Equal(t, uint64(48), meter.getMemory(common.MemoryKindBigInt))
	})

	t.Run("saturating subtraction", func(t *testing.T) {

		t.Parallel()

		script := `
            pub fun main() {
                let x = (1 as UInt128).saturatingSubtract(2 as UInt128)
            }
        `

		meter := newTestMemoryGauge()
		inter := parseCheckAndInterpretWithMemoryMetering(t, script, meter)

		_, err := inter.Invoke("main")
		require.NoError(t, err)

		// creation: 16 + 16
		// result: 16
		assert.Equal(t, uint64(48), meter.getMemory(common.MemoryKindBigInt))
		assert.Equal(t, uint64(1), meter.getMemory(common.MemoryKindElaboration))
	})

	t.Run("multiplication", func(t *testing.T) {

		t.Parallel()

		script := `
            pub fun main() {
                let x = 1 as UInt128 * 2 as UInt128
            }
        `

		meter := newTestMemoryGauge()
		inter := parseCheckAndInterpretWithMemoryMetering(t, script, meter)

		_, err := inter.Invoke("main")
		require.NoError(t, err)

		// creation: 16 + 16
		// result: 16
		assert.Equal(t, uint64(48), meter.getMemory(common.MemoryKindBigInt))
	})

	t.Run("saturating multiplication", func(t *testing.T) {

		t.Parallel()

		script := `
            pub fun main() {
                let x = (1 as UInt128).saturatingMultiply(2 as UInt128)
            }
        `

		meter := newTestMemoryGauge()
		inter := parseCheckAndInterpretWithMemoryMetering(t, script, meter)

		_, err := inter.Invoke("main")
		require.NoError(t, err)

		// creation: 16 + 16
		// result: 16
		assert.Equal(t, uint64(48), meter.getMemory(common.MemoryKindBigInt))
	})

	t.Run("division", func(t *testing.T) {

		t.Parallel()

		script := `
            pub fun main() {
                let x = 10 as UInt128 / 2 as UInt128
            }
        `

		meter := newTestMemoryGauge()
		inter := parseCheckAndInterpretWithMemoryMetering(t, script, meter)

		_, err := inter.Invoke("main")
		require.NoError(t, err)

		// creation: 16 + 16
		// result: 16
		assert.Equal(t, uint64(48), meter.getMemory(common.MemoryKindBigInt))
	})

	t.Run("modulo", func(t *testing.T) {

		t.Parallel()

		script := `
            pub fun main() {
                let x = 10 as UInt128 % 2 as UInt128
            }
        `

		meter := newTestMemoryGauge()
		inter := parseCheckAndInterpretWithMemoryMetering(t, script, meter)

		_, err := inter.Invoke("main")
		require.NoError(t, err)

		// creation: 16 + 16
		// result: 16
		assert.Equal(t, uint64(48), meter.getMemory(common.MemoryKindBigInt))
	})

	t.Run("bitwise or", func(t *testing.T) {

		t.Parallel()

		script := `
            pub fun main() {
                let x = 10 as UInt128 | 2 as UInt128
            }
        `

		meter := newTestMemoryGauge()
		inter := parseCheckAndInterpretWithMemoryMetering(t, script, meter)

		_, err := inter.Invoke("main")
		require.NoError(t, err)

		// creation: 16 + 16
		// result: 16
		assert.Equal(t, uint64(48), meter.getMemory(common.MemoryKindBigInt))
	})

	t.Run("bitwise xor", func(t *testing.T) {

		t.Parallel()

		script := `
            pub fun main() {
                let x = 10 as UInt128 ^ 2 as UInt128
            }
        `

		meter := newTestMemoryGauge()
		inter := parseCheckAndInterpretWithMemoryMetering(t, script, meter)

		_, err := inter.Invoke("main")
		require.NoError(t, err)

		// creation: 16 + 16
		// result: 16
		assert.Equal(t, uint64(48), meter.getMemory(common.MemoryKindBigInt))
	})

	t.Run("bitwise and", func(t *testing.T) {

		t.Parallel()

		script := `
            pub fun main() {
                let x = 10 as UInt128 & 2 as UInt128
            }
        `

		meter := newTestMemoryGauge()
		inter := parseCheckAndInterpretWithMemoryMetering(t, script, meter)

		_, err := inter.Invoke("main")
		require.NoError(t, err)

		// creation: 16 + 16
		// result: 16
		assert.Equal(t, uint64(48), meter.getMemory(common.MemoryKindBigInt))
	})

	t.Run("bitwise left-shift", func(t *testing.T) {

		t.Parallel()

		script := `
            pub fun main() {
                let x = 10 as UInt128 << 2 as UInt128
            }
        `

		meter := newTestMemoryGauge()
		inter := parseCheckAndInterpretWithMemoryMetering(t, script, meter)

		_, err := inter.Invoke("main")
		require.NoError(t, err)

		// creation: 16 + 16
		// result: 16
		assert.Equal(t, uint64(48), meter.getMemory(common.MemoryKindBigInt))
	})

	t.Run("bitwise right-shift", func(t *testing.T) {

		t.Parallel()

		script := `
            pub fun main() {
                let x = 10 as UInt128 >> 2 as UInt128
            }
        `

		meter := newTestMemoryGauge()
		inter := parseCheckAndInterpretWithMemoryMetering(t, script, meter)

		_, err := inter.Invoke("main")
		require.NoError(t, err)

		// creation: 16 + 16
		// result: 16
		assert.Equal(t, uint64(48), meter.getMemory(common.MemoryKindBigInt))
	})

	t.Run("logical operations", func(t *testing.T) {

		t.Parallel()

		script := `
            pub fun main() {
                let x: UInt128 = 1
                x == 1
                x != 1
                x > 1
                x >= 1
                x < 1
                x <= 1
            }
        `

		meter := newTestMemoryGauge()
		inter := parseCheckAndInterpretWithMemoryMetering(t, script, meter)

		_, err := inter.Invoke("main")
		require.NoError(t, err)

		assert.Equal(t, uint64(6), meter.getMemory(common.MemoryKindBoolValue))
	})
}

func TestInterpretUInt256Metering(t *testing.T) {

	t.Parallel()

	t.Run("creation", func(t *testing.T) {

		t.Parallel()

		script := `
            pub fun main() {
                let x = 1 as UInt256
            }
        `

		meter := newTestMemoryGauge()
		inter := parseCheckAndInterpretWithMemoryMetering(t, script, meter)

		_, err := inter.Invoke("main")
		require.NoError(t, err)

		// creation: 32
		assert.Equal(t, uint64(32), meter.getMemory(common.MemoryKindBigInt))
	})

	t.Run("addition", func(t *testing.T) {

		t.Parallel()

		script := `
            pub fun main() {
                let x = 1 as UInt256 + 2 as UInt256
            }
        `

		meter := newTestMemoryGauge()
		inter := parseCheckAndInterpretWithMemoryMetering(t, script, meter)

		_, err := inter.Invoke("main")
		require.NoError(t, err)

		// creation: 32 + 32
		// result: 32
		assert.Equal(t, uint64(96), meter.getMemory(common.MemoryKindBigInt))
	})

	t.Run("saturating addition", func(t *testing.T) {

		t.Parallel()

		script := `
            pub fun main() {
                let x = (1 as UInt256).saturatingAdd(2 as UInt256)
            }
        `

		meter := newTestMemoryGauge()
		inter := parseCheckAndInterpretWithMemoryMetering(t, script, meter)

		_, err := inter.Invoke("main")
		require.NoError(t, err)

		// creation: 32 + 32
		// result: 32
		assert.Equal(t, uint64(96), meter.getMemory(common.MemoryKindBigInt))
	})

	t.Run("subtraction", func(t *testing.T) {

		t.Parallel()

		script := `
            pub fun main() {
                let x = 3 as UInt256 - 2 as UInt256
            }
        `

		meter := newTestMemoryGauge()
		inter := parseCheckAndInterpretWithMemoryMetering(t, script, meter)

		_, err := inter.Invoke("main")
		require.NoError(t, err)

		// creation: 32 + 32
		// result: 32
		assert.Equal(t, uint64(96), meter.getMemory(common.MemoryKindBigInt))
	})

	t.Run("saturating subtraction", func(t *testing.T) {

		t.Parallel()

		script := `
            pub fun main() {
                let x = (1 as UInt256).saturatingSubtract(2 as UInt256)
            }
        `

		meter := newTestMemoryGauge()
		inter := parseCheckAndInterpretWithMemoryMetering(t, script, meter)

		_, err := inter.Invoke("main")
		require.NoError(t, err)

		// creation: 32 + 32
		// result: 32
		assert.Equal(t, uint64(96), meter.getMemory(common.MemoryKindBigInt))
	})

	t.Run("multiplication", func(t *testing.T) {

		t.Parallel()

		script := `
            pub fun main() {
                let x = 1 as UInt256 * 2 as UInt256
            }
        `

		meter := newTestMemoryGauge()
		inter := parseCheckAndInterpretWithMemoryMetering(t, script, meter)

		_, err := inter.Invoke("main")
		require.NoError(t, err)

		// creation: 32 + 32
		// result: 32
		assert.Equal(t, uint64(96), meter.getMemory(common.MemoryKindBigInt))
	})

	t.Run("saturating multiplication", func(t *testing.T) {

		t.Parallel()

		script := `
            pub fun main() {
                let x = (1 as UInt256).saturatingMultiply(2 as UInt256)
            }
        `

		meter := newTestMemoryGauge()
		inter := parseCheckAndInterpretWithMemoryMetering(t, script, meter)

		_, err := inter.Invoke("main")
		require.NoError(t, err)

		// creation: 32 + 32
		// result: 32
		assert.Equal(t, uint64(96), meter.getMemory(common.MemoryKindBigInt))
	})

	t.Run("division", func(t *testing.T) {

		t.Parallel()

		script := `
            pub fun main() {
                let x = 10 as UInt256 / 2 as UInt256
            }
        `

		meter := newTestMemoryGauge()
		inter := parseCheckAndInterpretWithMemoryMetering(t, script, meter)

		_, err := inter.Invoke("main")
		require.NoError(t, err)

		// creation: 32 + 32
		// result: 32
		assert.Equal(t, uint64(96), meter.getMemory(common.MemoryKindBigInt))
	})

	t.Run("modulo", func(t *testing.T) {

		t.Parallel()

		script := `
            pub fun main() {
                let x = 10 as UInt256 % 2 as UInt256
            }
        `

		meter := newTestMemoryGauge()
		inter := parseCheckAndInterpretWithMemoryMetering(t, script, meter)

		_, err := inter.Invoke("main")
		require.NoError(t, err)

		// creation: 32 + 32
		// result: 32
		assert.Equal(t, uint64(96), meter.getMemory(common.MemoryKindBigInt))
	})

	t.Run("bitwise or", func(t *testing.T) {

		t.Parallel()

		script := `
            pub fun main() {
                let x = 10 as UInt256 | 2 as UInt256
            }
        `

		meter := newTestMemoryGauge()
		inter := parseCheckAndInterpretWithMemoryMetering(t, script, meter)

		_, err := inter.Invoke("main")
		require.NoError(t, err)

		// creation: 32 + 32
		// result: 32
		assert.Equal(t, uint64(96), meter.getMemory(common.MemoryKindBigInt))
	})

	t.Run("bitwise xor", func(t *testing.T) {

		t.Parallel()

		script := `
            pub fun main() {
                let x = 10 as UInt256 ^ 2 as UInt256
            }
        `

		meter := newTestMemoryGauge()
		inter := parseCheckAndInterpretWithMemoryMetering(t, script, meter)

		_, err := inter.Invoke("main")
		require.NoError(t, err)

		// creation: 32 + 32
		// result: 32
		assert.Equal(t, uint64(96), meter.getMemory(common.MemoryKindBigInt))
	})

	t.Run("bitwise and", func(t *testing.T) {

		t.Parallel()

		script := `
            pub fun main() {
                let x = 10 as UInt256 & 2 as UInt256
            }
        `

		meter := newTestMemoryGauge()
		inter := parseCheckAndInterpretWithMemoryMetering(t, script, meter)

		_, err := inter.Invoke("main")
		require.NoError(t, err)

		// creation: 32 + 32
		// result: 32
		assert.Equal(t, uint64(96), meter.getMemory(common.MemoryKindBigInt))
	})

	t.Run("bitwise left-shift", func(t *testing.T) {

		t.Parallel()

		script := `
            pub fun main() {
                let x = 10 as UInt256 << 2 as UInt256
            }
        `

		meter := newTestMemoryGauge()
		inter := parseCheckAndInterpretWithMemoryMetering(t, script, meter)

		_, err := inter.Invoke("main")
		require.NoError(t, err)

		// creation: 32 + 32
		// result: 32
		assert.Equal(t, uint64(96), meter.getMemory(common.MemoryKindBigInt))
	})

	t.Run("bitwise right-shift", func(t *testing.T) {

		t.Parallel()

		script := `
            pub fun main() {
                let x = 10 as UInt256 >> 2 as UInt256
            }
        `

		meter := newTestMemoryGauge()
		inter := parseCheckAndInterpretWithMemoryMetering(t, script, meter)

		_, err := inter.Invoke("main")
		require.NoError(t, err)

		// creation: 32 + 32
		// result: 32
		assert.Equal(t, uint64(96), meter.getMemory(common.MemoryKindBigInt))
	})

	t.Run("logical operations", func(t *testing.T) {

		t.Parallel()

		script := `
            pub fun main() {
                let x: UInt256 = 1
                x == 1
                x != 1
                x > 1
                x >= 1
                x < 1
                x <= 1
            }
        `

		meter := newTestMemoryGauge()
		inter := parseCheckAndInterpretWithMemoryMetering(t, script, meter)

		_, err := inter.Invoke("main")
		require.NoError(t, err)

		assert.Equal(t, uint64(6), meter.getMemory(common.MemoryKindBoolValue))
	})
}

func TestInterpretInt8Metering(t *testing.T) {

	t.Parallel()

	t.Run("creation", func(t *testing.T) {

		t.Parallel()

		script := `
            pub fun main() {
                let x: Int8 = 1
            }
        `

		meter := newTestMemoryGauge()
		inter := parseCheckAndInterpretWithMemoryMetering(t, script, meter)

		_, err := inter.Invoke("main")
		require.NoError(t, err)

		assert.Equal(t, uint64(1), meter.getMemory(common.MemoryKindNumberValue))
	})

	t.Run("addition", func(t *testing.T) {

		t.Parallel()

		script := `
            pub fun main() {
                let x: Int8 = 1 + 2
            }
        `

		meter := newTestMemoryGauge()
		inter := parseCheckAndInterpretWithMemoryMetering(t, script, meter)

		_, err := inter.Invoke("main")
		require.NoError(t, err)

		// two operands (literals): 1 + 1
		// result: 1
		assert.Equal(t, uint64(3), meter.getMemory(common.MemoryKindNumberValue))
	})

	t.Run("saturating addition", func(t *testing.T) {

		t.Parallel()

		script := `
            pub fun main() {
                let x: Int8 = 1
                let y: Int8 = x.saturatingAdd(2)
            }
        `

		meter := newTestMemoryGauge()
		inter := parseCheckAndInterpretWithMemoryMetering(t, script, meter)

		_, err := inter.Invoke("main")
		require.NoError(t, err)

		// two literals: 1 + 1
		// result: 1
		assert.Equal(t, uint64(3), meter.getMemory(common.MemoryKindNumberValue))
	})

	t.Run("subtraction", func(t *testing.T) {

		t.Parallel()

		script := `
            pub fun main() {
                let x: Int8 = 1 - 2
            }
        `

		meter := newTestMemoryGauge()
		inter := parseCheckAndInterpretWithMemoryMetering(t, script, meter)

		_, err := inter.Invoke("main")
		require.NoError(t, err)

		// two operands (literals): 1 + 1
		// result: 1
		assert.Equal(t, uint64(3), meter.getMemory(common.MemoryKindNumberValue))
	})

	t.Run("saturating subtraction", func(t *testing.T) {

		t.Parallel()

		script := `
            pub fun main() {
                let x: Int8 = 1
                let y: Int8 = x.saturatingSubtract(2)
            }
        `

		meter := newTestMemoryGauge()
		inter := parseCheckAndInterpretWithMemoryMetering(t, script, meter)

		_, err := inter.Invoke("main")
		require.NoError(t, err)

		// two literals: 1 + 1
		// result: 1
		assert.Equal(t, uint64(3), meter.getMemory(common.MemoryKindNumberValue))
	})

	t.Run("multiplication", func(t *testing.T) {

		t.Parallel()

		script := `
            pub fun main() {
                let x: Int8 = 1 * 2
            }
        `

		meter := newTestMemoryGauge()
		inter := parseCheckAndInterpretWithMemoryMetering(t, script, meter)

		_, err := inter.Invoke("main")
		require.NoError(t, err)

		// two operands (literals): 1 + 1
		// result: 1
		assert.Equal(t, uint64(3), meter.getMemory(common.MemoryKindNumberValue))
	})

	t.Run("saturating multiplication", func(t *testing.T) {

		t.Parallel()

		script := `
            pub fun main() {
                let x: Int8 = 1
                let y: Int8 = x.saturatingMultiply(2)
            }
        `

		meter := newTestMemoryGauge()
		inter := parseCheckAndInterpretWithMemoryMetering(t, script, meter)

		_, err := inter.Invoke("main")
		require.NoError(t, err)

		// two literals: 1 + 1
		// result: 1
		assert.Equal(t, uint64(3), meter.getMemory(common.MemoryKindNumberValue))
	})

	t.Run("division", func(t *testing.T) {

		t.Parallel()

		script := `
            pub fun main() {
                let x: Int8 = 3 / 2
            }
        `

		meter := newTestMemoryGauge()
		inter := parseCheckAndInterpretWithMemoryMetering(t, script, meter)

		_, err := inter.Invoke("main")
		require.NoError(t, err)

		// two operands (literals): 1 + 1
		// result: 1
		assert.Equal(t, uint64(3), meter.getMemory(common.MemoryKindNumberValue))
	})

	t.Run("saturating division", func(t *testing.T) {

		t.Parallel()

		script := `
            pub fun main() {
                let x: Int8 = 3
                let y: Int8 = x.saturatingMultiply(2)
            }
        `

		meter := newTestMemoryGauge()
		inter := parseCheckAndInterpretWithMemoryMetering(t, script, meter)

		_, err := inter.Invoke("main")
		require.NoError(t, err)

		// two literals: 1 + 1
		// result: 1
		assert.Equal(t, uint64(3), meter.getMemory(common.MemoryKindNumberValue))
	})

	t.Run("modulo", func(t *testing.T) {

		t.Parallel()

		script := `
            pub fun main() {
                let x: Int8 = 3 % 2
            }
        `

		meter := newTestMemoryGauge()
		inter := parseCheckAndInterpretWithMemoryMetering(t, script, meter)

		_, err := inter.Invoke("main")
		require.NoError(t, err)

		// two literals: 1 + 1
		// result: 1
		assert.Equal(t, uint64(3), meter.getMemory(common.MemoryKindNumberValue))
	})

	t.Run("negation", func(t *testing.T) {

		t.Parallel()

		script := `
            pub fun main() {
                let x: Int8 = 1
                let y: Int8 = -x
            }
        `

		meter := newTestMemoryGauge()
		inter := parseCheckAndInterpretWithMemoryMetering(t, script, meter)

		_, err := inter.Invoke("main")
		require.NoError(t, err)

		// x: 1
		// y: 1
		assert.Equal(t, uint64(2), meter.getMemory(common.MemoryKindNumberValue))
	})

	t.Run("bitwise or", func(t *testing.T) {

		t.Parallel()

		script := `
            pub fun main() {
                let x: Int8 = 3 | 2
            }
        `

		meter := newTestMemoryGauge()
		inter := parseCheckAndInterpretWithMemoryMetering(t, script, meter)

		_, err := inter.Invoke("main")
		require.NoError(t, err)

		// two literals: 1 + 1
		// result: 1
		assert.Equal(t, uint64(3), meter.getMemory(common.MemoryKindNumberValue))
	})

	t.Run("bitwise xor", func(t *testing.T) {

		t.Parallel()

		script := `
            pub fun main() {
                let x: Int8 = 3 ^ 2
            }
        `

		meter := newTestMemoryGauge()
		inter := parseCheckAndInterpretWithMemoryMetering(t, script, meter)

		_, err := inter.Invoke("main")
		require.NoError(t, err)

		// two literals: 1 + 1
		// result: 1
		assert.Equal(t, uint64(3), meter.getMemory(common.MemoryKindNumberValue))
	})

	t.Run("bitwise and", func(t *testing.T) {

		t.Parallel()

		script := `
            pub fun main() {
                let x: Int8 = 3 & 2
            }
        `

		meter := newTestMemoryGauge()
		inter := parseCheckAndInterpretWithMemoryMetering(t, script, meter)

		_, err := inter.Invoke("main")
		require.NoError(t, err)

		// two literals: 1 + 1
		// result: 1
		assert.Equal(t, uint64(3), meter.getMemory(common.MemoryKindNumberValue))
	})

	t.Run("bitwise left shift", func(t *testing.T) {

		t.Parallel()

		script := `
            pub fun main() {
                let x: Int8 = 3 << 2
            }
        `

		meter := newTestMemoryGauge()
		inter := parseCheckAndInterpretWithMemoryMetering(t, script, meter)

		_, err := inter.Invoke("main")
		require.NoError(t, err)

		// two literals: 1 + 1
		// result: 1
		assert.Equal(t, uint64(3), meter.getMemory(common.MemoryKindNumberValue))
	})

	t.Run("bitwise right shift", func(t *testing.T) {

		t.Parallel()

		script := `
            pub fun main() {
                let x: Int8 = 3 >> 2
            }
        `

		meter := newTestMemoryGauge()
		inter := parseCheckAndInterpretWithMemoryMetering(t, script, meter)

		_, err := inter.Invoke("main")
		require.NoError(t, err)

		// two literals: 1 + 1
		// result: 1
		assert.Equal(t, uint64(3), meter.getMemory(common.MemoryKindNumberValue))
	})

	t.Run("logical operations", func(t *testing.T) {

		t.Parallel()

		script := `
            pub fun main() {
                let x: Int8 = 1
                x == 1
                x != 1
                x > 1
                x >= 1
                x < 1
                x <= 1
            }
        `

		meter := newTestMemoryGauge()
		inter := parseCheckAndInterpretWithMemoryMetering(t, script, meter)

		_, err := inter.Invoke("main")
		require.NoError(t, err)

		assert.Equal(t, uint64(6), meter.getMemory(common.MemoryKindBoolValue))
	})
}

func TestInterpretInt16Metering(t *testing.T) {

	t.Parallel()

	t.Run("creation", func(t *testing.T) {

		t.Parallel()

		script := `
            pub fun main() {
                let x: Int16 = 1
            }
        `

		meter := newTestMemoryGauge()
		inter := parseCheckAndInterpretWithMemoryMetering(t, script, meter)

		_, err := inter.Invoke("main")
		require.NoError(t, err)

		assert.Equal(t, uint64(2), meter.getMemory(common.MemoryKindNumberValue))
	})

	t.Run("addition", func(t *testing.T) {

		t.Parallel()

		script := `
            pub fun main() {
                let x: Int16 = 1 + 2
            }
        `

		meter := newTestMemoryGauge()
		inter := parseCheckAndInterpretWithMemoryMetering(t, script, meter)

		_, err := inter.Invoke("main")
		require.NoError(t, err)

		// two literals: 2 + 2
		// result: 2
		assert.Equal(t, uint64(6), meter.getMemory(common.MemoryKindNumberValue))
	})

	t.Run("saturating addition", func(t *testing.T) {

		t.Parallel()

		script := `
            pub fun main() {
                let x: Int16 = 1
                let y: Int16 = x.saturatingAdd(2)
            }
        `

		meter := newTestMemoryGauge()
		inter := parseCheckAndInterpretWithMemoryMetering(t, script, meter)

		_, err := inter.Invoke("main")
		require.NoError(t, err)

		// two literals: 2 + 2
		// result: 2
		assert.Equal(t, uint64(6), meter.getMemory(common.MemoryKindNumberValue))
	})

	t.Run("subtraction", func(t *testing.T) {

		t.Parallel()

		script := `
            pub fun main() {
                let x: Int16 = 1 - 2
            }
        `

		meter := newTestMemoryGauge()
		inter := parseCheckAndInterpretWithMemoryMetering(t, script, meter)

		_, err := inter.Invoke("main")
		require.NoError(t, err)

		// two literals: 2 + 2
		// result: 2
		assert.Equal(t, uint64(6), meter.getMemory(common.MemoryKindNumberValue))
	})

	t.Run("saturating subtraction", func(t *testing.T) {

		t.Parallel()

		script := `
            pub fun main() {
                let x: Int16 = 1
                let y: Int16 = x.saturatingSubtract(2)
            }
        `

		meter := newTestMemoryGauge()
		inter := parseCheckAndInterpretWithMemoryMetering(t, script, meter)

		_, err := inter.Invoke("main")
		require.NoError(t, err)

		// two literals: 2 + 2
		// result: 2
		assert.Equal(t, uint64(6), meter.getMemory(common.MemoryKindNumberValue))
	})

	t.Run("multiplication", func(t *testing.T) {

		t.Parallel()

		script := `
            pub fun main() {
                let x: Int16 = 1 * 2
            }
        `

		meter := newTestMemoryGauge()
		inter := parseCheckAndInterpretWithMemoryMetering(t, script, meter)

		_, err := inter.Invoke("main")
		require.NoError(t, err)

		// two literals: 2 + 2
		// result: 2
		assert.Equal(t, uint64(6), meter.getMemory(common.MemoryKindNumberValue))
	})

	t.Run("saturating multiplication", func(t *testing.T) {

		t.Parallel()

		script := `
            pub fun main() {
                let x: Int16 = 1
                let y: Int16 = x.saturatingMultiply(2)
            }
        `

		meter := newTestMemoryGauge()
		inter := parseCheckAndInterpretWithMemoryMetering(t, script, meter)

		_, err := inter.Invoke("main")
		require.NoError(t, err)

		// two literals: 2 + 2
		// result: 2
		assert.Equal(t, uint64(6), meter.getMemory(common.MemoryKindNumberValue))
	})

	t.Run("division", func(t *testing.T) {

		t.Parallel()

		script := `
            pub fun main() {
                let x: Int16 = 3 / 2
            }
        `

		meter := newTestMemoryGauge()
		inter := parseCheckAndInterpretWithMemoryMetering(t, script, meter)

		_, err := inter.Invoke("main")
		require.NoError(t, err)

		// two literals: 2 + 2
		// result: 2
		assert.Equal(t, uint64(6), meter.getMemory(common.MemoryKindNumberValue))
	})

	t.Run("saturating division", func(t *testing.T) {

		t.Parallel()

		script := `
            pub fun main() {
                let x: Int16 = 3
                let y: Int16 = x.saturatingMultiply(2)
            }
        `

		meter := newTestMemoryGauge()
		inter := parseCheckAndInterpretWithMemoryMetering(t, script, meter)

		_, err := inter.Invoke("main")
		require.NoError(t, err)

		// two literals: 2 + 2
		// result: 2
		assert.Equal(t, uint64(6), meter.getMemory(common.MemoryKindNumberValue))
	})

	t.Run("modulo", func(t *testing.T) {

		t.Parallel()

		script := `
            pub fun main() {
                let x: Int16 = 3 % 2
            }
        `

		meter := newTestMemoryGauge()
		inter := parseCheckAndInterpretWithMemoryMetering(t, script, meter)

		_, err := inter.Invoke("main")
		require.NoError(t, err)

		// two literals: 2 + 2
		// result: 2
		assert.Equal(t, uint64(6), meter.getMemory(common.MemoryKindNumberValue))
	})

	t.Run("negation", func(t *testing.T) {

		t.Parallel()

		script := `
            pub fun main() {
                let x: Int16 = 1
                let y: Int16 = -x
            }
        `

		meter := newTestMemoryGauge()
		inter := parseCheckAndInterpretWithMemoryMetering(t, script, meter)

		_, err := inter.Invoke("main")
		require.NoError(t, err)

		// x: 2
		// y: 2
		assert.Equal(t, uint64(4), meter.getMemory(common.MemoryKindNumberValue))
	})

	t.Run("bitwise or", func(t *testing.T) {

		t.Parallel()

		script := `
            pub fun main() {
                let x: Int16 = 3 | 2
            }
        `

		meter := newTestMemoryGauge()
		inter := parseCheckAndInterpretWithMemoryMetering(t, script, meter)

		_, err := inter.Invoke("main")
		require.NoError(t, err)

		// two literals: 2 + 2
		// result: 2
		assert.Equal(t, uint64(6), meter.getMemory(common.MemoryKindNumberValue))
	})

	t.Run("bitwise xor", func(t *testing.T) {

		t.Parallel()

		script := `
            pub fun main() {
                let x: Int16 = 3 ^ 2
            }
        `

		meter := newTestMemoryGauge()
		inter := parseCheckAndInterpretWithMemoryMetering(t, script, meter)

		_, err := inter.Invoke("main")
		require.NoError(t, err)

		// two literals: 2 + 2
		// result: 2
		assert.Equal(t, uint64(6), meter.getMemory(common.MemoryKindNumberValue))
	})

	t.Run("bitwise and", func(t *testing.T) {

		t.Parallel()

		script := `
            pub fun main() {
                let x: Int16 = 3 & 2
            }
        `

		meter := newTestMemoryGauge()
		inter := parseCheckAndInterpretWithMemoryMetering(t, script, meter)

		_, err := inter.Invoke("main")
		require.NoError(t, err)

		// two literals: 2 + 2
		// result: 2
		assert.Equal(t, uint64(6), meter.getMemory(common.MemoryKindNumberValue))
	})

	t.Run("bitwise left shift", func(t *testing.T) {

		t.Parallel()

		script := `
            pub fun main() {
                let x: Int16 = 3 << 2
            }
        `

		meter := newTestMemoryGauge()
		inter := parseCheckAndInterpretWithMemoryMetering(t, script, meter)

		_, err := inter.Invoke("main")
		require.NoError(t, err)

		// two literals: 2 + 2
		// result: 2
		assert.Equal(t, uint64(6), meter.getMemory(common.MemoryKindNumberValue))
	})

	t.Run("bitwise right shift", func(t *testing.T) {

		t.Parallel()

		script := `
            pub fun main() {
                let x: Int16 = 3 >> 2
            }
        `

		meter := newTestMemoryGauge()
		inter := parseCheckAndInterpretWithMemoryMetering(t, script, meter)

		_, err := inter.Invoke("main")
		require.NoError(t, err)

		// two literals: 2 + 2
		// result: 2
		assert.Equal(t, uint64(6), meter.getMemory(common.MemoryKindNumberValue))
	})

	t.Run("logical operations", func(t *testing.T) {

		t.Parallel()

		script := `
            pub fun main() {
                let x: Int16 = 1
                x == 1
                x != 1
                x > 1
                x >= 1
                x < 1
                x <= 1
            }
        `

		meter := newTestMemoryGauge()
		inter := parseCheckAndInterpretWithMemoryMetering(t, script, meter)

		_, err := inter.Invoke("main")
		require.NoError(t, err)

		assert.Equal(t, uint64(6), meter.getMemory(common.MemoryKindBoolValue))
	})
}

func TestInterpretInt32Metering(t *testing.T) {

	t.Parallel()

	t.Run("creation", func(t *testing.T) {

		t.Parallel()

		script := `
            pub fun main() {
                let x: Int32 = 1
            }
        `

		meter := newTestMemoryGauge()
		inter := parseCheckAndInterpretWithMemoryMetering(t, script, meter)

		_, err := inter.Invoke("main")
		require.NoError(t, err)

		assert.Equal(t, uint64(4), meter.getMemory(common.MemoryKindNumberValue))
	})

	t.Run("addition", func(t *testing.T) {

		t.Parallel()

		script := `
            pub fun main() {
                let x: Int32 = 1 + 2
            }
        `

		meter := newTestMemoryGauge()
		inter := parseCheckAndInterpretWithMemoryMetering(t, script, meter)

		_, err := inter.Invoke("main")
		require.NoError(t, err)

		// two literals: 4 + 4
		// result: 4
		assert.Equal(t, uint64(12), meter.getMemory(common.MemoryKindNumberValue))
	})

	t.Run("saturating addition", func(t *testing.T) {

		t.Parallel()

		script := `
            pub fun main() {
                let x: Int32 = 1
                let y: Int32 = x.saturatingAdd(2)
            }
        `

		meter := newTestMemoryGauge()
		inter := parseCheckAndInterpretWithMemoryMetering(t, script, meter)

		_, err := inter.Invoke("main")
		require.NoError(t, err)

		// two literals: 4 + 4
		// result: 4
		assert.Equal(t, uint64(12), meter.getMemory(common.MemoryKindNumberValue))
	})

	t.Run("subtraction", func(t *testing.T) {

		t.Parallel()

		script := `
            pub fun main() {
                let x: Int32 = 1 - 2
            }
        `

		meter := newTestMemoryGauge()
		inter := parseCheckAndInterpretWithMemoryMetering(t, script, meter)

		_, err := inter.Invoke("main")
		require.NoError(t, err)

		// two literals: 4 + 4
		// result: 4
		assert.Equal(t, uint64(12), meter.getMemory(common.MemoryKindNumberValue))
	})

	t.Run("saturating subtraction", func(t *testing.T) {

		t.Parallel()

		script := `
            pub fun main() {
                let x: Int32 = 1
                let y: Int32 = x.saturatingSubtract(2)
            }
        `

		meter := newTestMemoryGauge()
		inter := parseCheckAndInterpretWithMemoryMetering(t, script, meter)

		_, err := inter.Invoke("main")
		require.NoError(t, err)

		// two literals: 4 + 4
		// result: 4
		assert.Equal(t, uint64(12), meter.getMemory(common.MemoryKindNumberValue))
	})

	t.Run("multiplication", func(t *testing.T) {

		t.Parallel()

		script := `
            pub fun main() {
                let x: Int32 = 1 * 2
            }
        `

		meter := newTestMemoryGauge()
		inter := parseCheckAndInterpretWithMemoryMetering(t, script, meter)

		_, err := inter.Invoke("main")
		require.NoError(t, err)

		// two literals: 4 + 4
		// result: 4
		assert.Equal(t, uint64(12), meter.getMemory(common.MemoryKindNumberValue))
	})

	t.Run("saturating multiplication", func(t *testing.T) {

		t.Parallel()

		script := `
            pub fun main() {
                let x: Int32 = 1
                let y: Int32 = x.saturatingMultiply(2)
            }
        `

		meter := newTestMemoryGauge()
		inter := parseCheckAndInterpretWithMemoryMetering(t, script, meter)

		_, err := inter.Invoke("main")
		require.NoError(t, err)

		// two literals: 4 + 4
		// result: 4
		assert.Equal(t, uint64(12), meter.getMemory(common.MemoryKindNumberValue))
	})

	t.Run("division", func(t *testing.T) {

		t.Parallel()

		script := `
            pub fun main() {
                let x: Int32 = 3 / 2
            }
        `

		meter := newTestMemoryGauge()
		inter := parseCheckAndInterpretWithMemoryMetering(t, script, meter)

		_, err := inter.Invoke("main")
		require.NoError(t, err)

		// two literals: 4 + 4
		// result: 4
		assert.Equal(t, uint64(12), meter.getMemory(common.MemoryKindNumberValue))
	})

	t.Run("saturating division", func(t *testing.T) {

		t.Parallel()

		script := `
            pub fun main() {
                let x: Int32 = 3
                let y: Int32 = x.saturatingMultiply(2)
            }
        `

		meter := newTestMemoryGauge()
		inter := parseCheckAndInterpretWithMemoryMetering(t, script, meter)

		_, err := inter.Invoke("main")
		require.NoError(t, err)

		// two literals: 4 + 4
		// result: 4
		assert.Equal(t, uint64(12), meter.getMemory(common.MemoryKindNumberValue))
	})

	t.Run("modulo", func(t *testing.T) {

		t.Parallel()

		script := `
            pub fun main() {
                let x: Int32 = 3 % 2
            }
        `

		meter := newTestMemoryGauge()
		inter := parseCheckAndInterpretWithMemoryMetering(t, script, meter)

		_, err := inter.Invoke("main")
		require.NoError(t, err)

		// two literals: 4 + 4
		// result: 4
		assert.Equal(t, uint64(12), meter.getMemory(common.MemoryKindNumberValue))
	})

	t.Run("negation", func(t *testing.T) {

		t.Parallel()

		script := `
            pub fun main() {
                let x: Int32 = 1
                let y: Int32 = -x
            }
        `

		meter := newTestMemoryGauge()
		inter := parseCheckAndInterpretWithMemoryMetering(t, script, meter)

		_, err := inter.Invoke("main")
		require.NoError(t, err)

		// x: 4
		// y: 4
		assert.Equal(t, uint64(8), meter.getMemory(common.MemoryKindNumberValue))
	})

	t.Run("bitwise or", func(t *testing.T) {

		t.Parallel()

		script := `
            pub fun main() {
                let x: Int32 = 3 | 2
            }
        `

		meter := newTestMemoryGauge()
		inter := parseCheckAndInterpretWithMemoryMetering(t, script, meter)

		_, err := inter.Invoke("main")
		require.NoError(t, err)

		// two literals: 4 + 4
		// result: 4
		assert.Equal(t, uint64(12), meter.getMemory(common.MemoryKindNumberValue))
	})

	t.Run("bitwise xor", func(t *testing.T) {

		t.Parallel()

		script := `
            pub fun main() {
                let x: Int32 = 3 ^ 2
            }
        `

		meter := newTestMemoryGauge()
		inter := parseCheckAndInterpretWithMemoryMetering(t, script, meter)

		_, err := inter.Invoke("main")
		require.NoError(t, err)

		// two literals: 4 + 4
		// result: 4
		assert.Equal(t, uint64(12), meter.getMemory(common.MemoryKindNumberValue))
	})

	t.Run("bitwise and", func(t *testing.T) {

		t.Parallel()

		script := `
            pub fun main() {
                let x: Int32 = 3 & 2
            }
        `

		meter := newTestMemoryGauge()
		inter := parseCheckAndInterpretWithMemoryMetering(t, script, meter)

		_, err := inter.Invoke("main")
		require.NoError(t, err)

		// two literals: 4 + 4
		// result: 4
		assert.Equal(t, uint64(12), meter.getMemory(common.MemoryKindNumberValue))
	})

	t.Run("bitwise left shift", func(t *testing.T) {

		t.Parallel()

		script := `
            pub fun main() {
                let x: Int32 = 3 << 2
            }
        `

		meter := newTestMemoryGauge()
		inter := parseCheckAndInterpretWithMemoryMetering(t, script, meter)

		_, err := inter.Invoke("main")
		require.NoError(t, err)

		// two literals: 4 + 4
		// result: 4
		assert.Equal(t, uint64(12), meter.getMemory(common.MemoryKindNumberValue))
	})

	t.Run("bitwise right shift", func(t *testing.T) {

		t.Parallel()

		script := `
            pub fun main() {
                let x: Int32 = 3 >> 2
            }
        `

		meter := newTestMemoryGauge()
		inter := parseCheckAndInterpretWithMemoryMetering(t, script, meter)

		_, err := inter.Invoke("main")
		require.NoError(t, err)

		// two literals: 4 + 4
		// result: 4
		assert.Equal(t, uint64(12), meter.getMemory(common.MemoryKindNumberValue))
	})

	t.Run("logical operations", func(t *testing.T) {

		t.Parallel()

		script := `
            pub fun main() {
                let x: Int32 = 1
                x == 1
                x != 1
                x > 1
                x >= 1
                x < 1
                x <= 1
            }
        `

		meter := newTestMemoryGauge()
		inter := parseCheckAndInterpretWithMemoryMetering(t, script, meter)

		_, err := inter.Invoke("main")
		require.NoError(t, err)

		assert.Equal(t, uint64(6), meter.getMemory(common.MemoryKindBoolValue))
	})
}

func TestInterpretInt64Metering(t *testing.T) {

	t.Parallel()

	t.Run("creation", func(t *testing.T) {

		t.Parallel()

		script := `
            pub fun main() {
                let x: Int64 = 1
            }
        `

		meter := newTestMemoryGauge()
		inter := parseCheckAndInterpretWithMemoryMetering(t, script, meter)

		_, err := inter.Invoke("main")
		require.NoError(t, err)

		assert.Equal(t, uint64(8), meter.getMemory(common.MemoryKindNumberValue))
	})

	t.Run("addition", func(t *testing.T) {

		t.Parallel()

		script := `
            pub fun main() {
                let x: Int64 = 1 + 2
            }
        `

		meter := newTestMemoryGauge()
		inter := parseCheckAndInterpretWithMemoryMetering(t, script, meter)

		_, err := inter.Invoke("main")
		require.NoError(t, err)

		// two literals: 8 + 8
		// result: 8
		assert.Equal(t, uint64(24), meter.getMemory(common.MemoryKindNumberValue))
	})

	t.Run("saturating addition", func(t *testing.T) {

		t.Parallel()

		script := `
            pub fun main() {
                let x: Int64 = 1
                let y: Int64 = x.saturatingAdd(2)
            }
        `

		meter := newTestMemoryGauge()
		inter := parseCheckAndInterpretWithMemoryMetering(t, script, meter)

		_, err := inter.Invoke("main")
		require.NoError(t, err)

		// two literals: 8 + 8
		// result: 8
		assert.Equal(t, uint64(24), meter.getMemory(common.MemoryKindNumberValue))
	})

	t.Run("subtraction", func(t *testing.T) {

		t.Parallel()

		script := `
            pub fun main() {
                let x: Int64 = 1 - 2
            }
        `

		meter := newTestMemoryGauge()
		inter := parseCheckAndInterpretWithMemoryMetering(t, script, meter)

		_, err := inter.Invoke("main")
		require.NoError(t, err)

		// two literals: 8 + 8
		// result: 8
		assert.Equal(t, uint64(24), meter.getMemory(common.MemoryKindNumberValue))
	})

	t.Run("saturating subtraction", func(t *testing.T) {

		t.Parallel()

		script := `
            pub fun main() {
                let x: Int64 = 1
                let y: Int64 = x.saturatingSubtract(2)
            }
        `

		meter := newTestMemoryGauge()
		inter := parseCheckAndInterpretWithMemoryMetering(t, script, meter)

		_, err := inter.Invoke("main")
		require.NoError(t, err)

		// two literals: 8 + 8
		// result: 8
		assert.Equal(t, uint64(24), meter.getMemory(common.MemoryKindNumberValue))
	})

	t.Run("multiplication", func(t *testing.T) {

		t.Parallel()

		script := `
            pub fun main() {
                let x: Int64 = 1 * 2
            }
        `

		meter := newTestMemoryGauge()
		inter := parseCheckAndInterpretWithMemoryMetering(t, script, meter)

		_, err := inter.Invoke("main")
		require.NoError(t, err)

		// two literals: 8 + 8
		// result: 8
		assert.Equal(t, uint64(24), meter.getMemory(common.MemoryKindNumberValue))
	})

	t.Run("saturating multiplication", func(t *testing.T) {

		t.Parallel()

		script := `
            pub fun main() {
                let x: Int64 = 1
                let y: Int64 = x.saturatingMultiply(2)
            }
        `

		meter := newTestMemoryGauge()
		inter := parseCheckAndInterpretWithMemoryMetering(t, script, meter)

		_, err := inter.Invoke("main")
		require.NoError(t, err)

		// two literals: 8 + 8
		// result: 8
		assert.Equal(t, uint64(24), meter.getMemory(common.MemoryKindNumberValue))
	})

	t.Run("division", func(t *testing.T) {

		t.Parallel()

		script := `
            pub fun main() {
                let x: Int64 = 3 / 2
            }
        `

		meter := newTestMemoryGauge()
		inter := parseCheckAndInterpretWithMemoryMetering(t, script, meter)

		_, err := inter.Invoke("main")
		require.NoError(t, err)

		// two literals: 8 + 8
		// result: 8
		assert.Equal(t, uint64(24), meter.getMemory(common.MemoryKindNumberValue))
	})

	t.Run("saturating division", func(t *testing.T) {

		t.Parallel()

		script := `
            pub fun main() {
                let x: Int64 = 3
                let y: Int64 = x.saturatingMultiply(2)
            }
        `

		meter := newTestMemoryGauge()
		inter := parseCheckAndInterpretWithMemoryMetering(t, script, meter)

		_, err := inter.Invoke("main")
		require.NoError(t, err)

		// two literals: 8 + 8
		// result: 8
		assert.Equal(t, uint64(24), meter.getMemory(common.MemoryKindNumberValue))
	})

	t.Run("modulo", func(t *testing.T) {

		t.Parallel()

		script := `
            pub fun main() {
                let x: Int64 = 3 % 2
            }
        `

		meter := newTestMemoryGauge()
		inter := parseCheckAndInterpretWithMemoryMetering(t, script, meter)

		_, err := inter.Invoke("main")
		require.NoError(t, err)

		// two literals: 8 + 8
		// result: 8
		assert.Equal(t, uint64(24), meter.getMemory(common.MemoryKindNumberValue))
	})

	t.Run("negation", func(t *testing.T) {

		t.Parallel()

		script := `
            pub fun main() {
                let x: Int64 = 1
                let y: Int64 = -x
            }
        `

		meter := newTestMemoryGauge()
		inter := parseCheckAndInterpretWithMemoryMetering(t, script, meter)

		_, err := inter.Invoke("main")
		require.NoError(t, err)

		// x: 8
		// y: 8
		assert.Equal(t, uint64(16), meter.getMemory(common.MemoryKindNumberValue))
	})

	t.Run("bitwise or", func(t *testing.T) {

		t.Parallel()

		script := `
            pub fun main() {
                let x: Int64 = 3 | 2
            }
        `

		meter := newTestMemoryGauge()
		inter := parseCheckAndInterpretWithMemoryMetering(t, script, meter)

		_, err := inter.Invoke("main")
		require.NoError(t, err)

		// two literals: 8 + 8
		// result: 8
		assert.Equal(t, uint64(24), meter.getMemory(common.MemoryKindNumberValue))
	})

	t.Run("bitwise xor", func(t *testing.T) {

		t.Parallel()

		script := `
            pub fun main() {
                let x: Int64 = 3 ^ 2
            }
        `

		meter := newTestMemoryGauge()
		inter := parseCheckAndInterpretWithMemoryMetering(t, script, meter)

		_, err := inter.Invoke("main")
		require.NoError(t, err)

		// two literals: 8 + 8
		// result: 8
		assert.Equal(t, uint64(24), meter.getMemory(common.MemoryKindNumberValue))
	})

	t.Run("bitwise and", func(t *testing.T) {

		t.Parallel()

		script := `
            pub fun main() {
                let x: Int64 = 3 & 2
            }
        `

		meter := newTestMemoryGauge()
		inter := parseCheckAndInterpretWithMemoryMetering(t, script, meter)

		_, err := inter.Invoke("main")
		require.NoError(t, err)

		// two literals: 8 + 8
		// result: 8
		assert.Equal(t, uint64(24), meter.getMemory(common.MemoryKindNumberValue))
	})

	t.Run("bitwise left shift", func(t *testing.T) {

		t.Parallel()

		script := `
            pub fun main() {
                let x: Int64 = 3 << 2
            }
        `

		meter := newTestMemoryGauge()
		inter := parseCheckAndInterpretWithMemoryMetering(t, script, meter)

		_, err := inter.Invoke("main")
		require.NoError(t, err)

		// two literals: 8 + 8
		// result: 8
		assert.Equal(t, uint64(24), meter.getMemory(common.MemoryKindNumberValue))
	})

	t.Run("bitwise right shift", func(t *testing.T) {

		t.Parallel()

		script := `
            pub fun main() {
                let x: Int64 = 3 >> 2
            }
        `

		meter := newTestMemoryGauge()
		inter := parseCheckAndInterpretWithMemoryMetering(t, script, meter)

		_, err := inter.Invoke("main")
		require.NoError(t, err)

		// two literals: 8 + 8
		// result: 8
		assert.Equal(t, uint64(24), meter.getMemory(common.MemoryKindNumberValue))
	})

	t.Run("logical operations", func(t *testing.T) {

		t.Parallel()

		script := `
            pub fun main() {
                let x: Int64 = 1
                x == 1
                x != 1
                x > 1
                x >= 1
                x < 1
                x <= 1
            }
        `

		meter := newTestMemoryGauge()
		inter := parseCheckAndInterpretWithMemoryMetering(t, script, meter)

		_, err := inter.Invoke("main")
		require.NoError(t, err)

		assert.Equal(t, uint64(6), meter.getMemory(common.MemoryKindBoolValue))
	})
}

func TestInterpretInt128Metering(t *testing.T) {

	t.Parallel()

	t.Run("creation", func(t *testing.T) {

		t.Parallel()

		script := `
            pub fun main() {
                let x: Int128 = 1
            }
        `

		meter := newTestMemoryGauge()
		inter := parseCheckAndInterpretWithMemoryMetering(t, script, meter)

		_, err := inter.Invoke("main")
		require.NoError(t, err)

		assert.Equal(t, uint64(16), meter.getMemory(common.MemoryKindBigInt))
	})

	t.Run("addition", func(t *testing.T) {

		t.Parallel()

		script := `
            pub fun main() {
                let x: Int128 = 1 + 2
            }
        `

		meter := newTestMemoryGauge()
		inter := parseCheckAndInterpretWithMemoryMetering(t, script, meter)

		_, err := inter.Invoke("main")
		require.NoError(t, err)

		// two literals: 16 + 16
		// result: 16
		assert.Equal(t, uint64(48), meter.getMemory(common.MemoryKindBigInt))
	})

	t.Run("saturating addition", func(t *testing.T) {

		t.Parallel()

		script := `
            pub fun main() {
                let x: Int128 = 1
                let y: Int128 = x.saturatingAdd(2)
            }
        `

		meter := newTestMemoryGauge()
		inter := parseCheckAndInterpretWithMemoryMetering(t, script, meter)

		_, err := inter.Invoke("main")
		require.NoError(t, err)

		// two literals: 16 + 16
		// result: 16
		assert.Equal(t, uint64(48), meter.getMemory(common.MemoryKindBigInt))
	})

	t.Run("subtraction", func(t *testing.T) {

		t.Parallel()

		script := `
            pub fun main() {
                let x: Int128 = 1 - 2
            }
        `

		meter := newTestMemoryGauge()
		inter := parseCheckAndInterpretWithMemoryMetering(t, script, meter)

		_, err := inter.Invoke("main")
		require.NoError(t, err)

		// two literals: 16 + 16
		// result: 16
		assert.Equal(t, uint64(48), meter.getMemory(common.MemoryKindBigInt))
	})

	t.Run("saturating subtraction", func(t *testing.T) {

		t.Parallel()

		script := `
            pub fun main() {
                let x: Int128 = 1
                let y: Int128 = x.saturatingSubtract(2)
            }
        `

		meter := newTestMemoryGauge()
		inter := parseCheckAndInterpretWithMemoryMetering(t, script, meter)

		_, err := inter.Invoke("main")
		require.NoError(t, err)

		// two literals: 16 + 16
		// result: 16
		assert.Equal(t, uint64(48), meter.getMemory(common.MemoryKindBigInt))
	})

	t.Run("multiplication", func(t *testing.T) {

		t.Parallel()

		script := `
            pub fun main() {
                let x: Int128 = 1 * 2
            }
        `

		meter := newTestMemoryGauge()
		inter := parseCheckAndInterpretWithMemoryMetering(t, script, meter)

		_, err := inter.Invoke("main")
		require.NoError(t, err)

		// two literals: 16 + 16
		// result: 16
		assert.Equal(t, uint64(48), meter.getMemory(common.MemoryKindBigInt))
	})

	t.Run("saturating multiplication", func(t *testing.T) {

		t.Parallel()

		script := `
            pub fun main() {
                let x: Int128 = 1
                let y: Int128 = x.saturatingMultiply(2)
            }
        `

		meter := newTestMemoryGauge()
		inter := parseCheckAndInterpretWithMemoryMetering(t, script, meter)

		_, err := inter.Invoke("main")
		require.NoError(t, err)

		// two literals: 16 + 16
		// result: 16
		assert.Equal(t, uint64(48), meter.getMemory(common.MemoryKindBigInt))
	})

	t.Run("division", func(t *testing.T) {

		t.Parallel()

		script := `
            pub fun main() {
                let x: Int128 = 3 / 2
            }
        `

		meter := newTestMemoryGauge()
		inter := parseCheckAndInterpretWithMemoryMetering(t, script, meter)

		_, err := inter.Invoke("main")
		require.NoError(t, err)

		// two literals: 16 + 16
		// result: 16
		assert.Equal(t, uint64(48), meter.getMemory(common.MemoryKindBigInt))
	})

	t.Run("saturating division", func(t *testing.T) {

		t.Parallel()

		script := `
            pub fun main() {
                let x: Int128 = 3
                let y: Int128 = x.saturatingMultiply(2)
            }
        `

		meter := newTestMemoryGauge()
		inter := parseCheckAndInterpretWithMemoryMetering(t, script, meter)

		_, err := inter.Invoke("main")
		require.NoError(t, err)

		// two literals: 16 + 16
		// result: 16
		assert.Equal(t, uint64(48), meter.getMemory(common.MemoryKindBigInt))
	})

	t.Run("modulo", func(t *testing.T) {

		t.Parallel()

		script := `
            pub fun main() {
                let x: Int128 = 3 % 2
            }
        `

		meter := newTestMemoryGauge()
		inter := parseCheckAndInterpretWithMemoryMetering(t, script, meter)

		_, err := inter.Invoke("main")
		require.NoError(t, err)

		// two literals: 16 + 16
		// result: 16
		assert.Equal(t, uint64(48), meter.getMemory(common.MemoryKindBigInt))
	})

	t.Run("negation", func(t *testing.T) {

		t.Parallel()

		script := `
            pub fun main() {
                let x: Int128 = 1
                let y: Int128 = -x
            }
        `

		meter := newTestMemoryGauge()
		inter := parseCheckAndInterpretWithMemoryMetering(t, script, meter)

		_, err := inter.Invoke("main")
		require.NoError(t, err)

		// x: 16
		// y: 16
		assert.Equal(t, uint64(32), meter.getMemory(common.MemoryKindBigInt))
	})

	t.Run("bitwise or", func(t *testing.T) {

		t.Parallel()

		script := `
            pub fun main() {
                let x: Int128 = 3 | 2
            }
        `

		meter := newTestMemoryGauge()
		inter := parseCheckAndInterpretWithMemoryMetering(t, script, meter)

		_, err := inter.Invoke("main")
		require.NoError(t, err)

		// two literals: 16 + 16
		// result: 16
		assert.Equal(t, uint64(48), meter.getMemory(common.MemoryKindBigInt))
	})

	t.Run("bitwise xor", func(t *testing.T) {

		t.Parallel()

		script := `
            pub fun main() {
                let x: Int128 = 3 ^ 2
            }
        `

		meter := newTestMemoryGauge()
		inter := parseCheckAndInterpretWithMemoryMetering(t, script, meter)

		_, err := inter.Invoke("main")
		require.NoError(t, err)

		// two literals: 16 + 16
		// result: 16
		assert.Equal(t, uint64(48), meter.getMemory(common.MemoryKindBigInt))
	})

	t.Run("bitwise and", func(t *testing.T) {

		t.Parallel()

		script := `
            pub fun main() {
                let x: Int128 = 3 & 2
            }
        `

		meter := newTestMemoryGauge()
		inter := parseCheckAndInterpretWithMemoryMetering(t, script, meter)

		_, err := inter.Invoke("main")
		require.NoError(t, err)

		// two literals: 16 + 16
		// result: 16
		assert.Equal(t, uint64(48), meter.getMemory(common.MemoryKindBigInt))
	})

	t.Run("bitwise left shift", func(t *testing.T) {

		t.Parallel()

		script := `
            pub fun main() {
                let x: Int128 = 3 << 2
            }
        `

		meter := newTestMemoryGauge()
		inter := parseCheckAndInterpretWithMemoryMetering(t, script, meter)

		_, err := inter.Invoke("main")
		require.NoError(t, err)

		// two literals: 16 + 16
		// result: 16
		assert.Equal(t, uint64(48), meter.getMemory(common.MemoryKindBigInt))
	})

	t.Run("bitwise right shift", func(t *testing.T) {

		t.Parallel()

		script := `
            pub fun main() {
                let x: Int128 = 3 >> 2
            }
        `

		meter := newTestMemoryGauge()
		inter := parseCheckAndInterpretWithMemoryMetering(t, script, meter)

		_, err := inter.Invoke("main")
		require.NoError(t, err)

		// two literals: 16 + 16
		// result: 16
		assert.Equal(t, uint64(48), meter.getMemory(common.MemoryKindBigInt))
	})

	t.Run("logical operations", func(t *testing.T) {

		t.Parallel()

		script := `
            pub fun main() {
                let x: Int128 = 1
                x == 1
                x != 1
                x > 1
                x >= 1
                x < 1
                x <= 1
            }
        `

		meter := newTestMemoryGauge()
		inter := parseCheckAndInterpretWithMemoryMetering(t, script, meter)

		_, err := inter.Invoke("main")
		require.NoError(t, err)

		assert.Equal(t, uint64(6), meter.getMemory(common.MemoryKindBoolValue))
		assert.Equal(t, uint64(1), meter.getMemory(common.MemoryKindElaboration))
	})
}

func TestInterpretInt256Metering(t *testing.T) {

	t.Parallel()

	t.Run("creation", func(t *testing.T) {

		t.Parallel()

		script := `
            pub fun main() {
                let x: Int256 = 1
            }
        `

		meter := newTestMemoryGauge()
		inter := parseCheckAndInterpretWithMemoryMetering(t, script, meter)

		_, err := inter.Invoke("main")
		require.NoError(t, err)

		assert.Equal(t, uint64(32), meter.getMemory(common.MemoryKindBigInt))
	})

	t.Run("addition", func(t *testing.T) {

		t.Parallel()

		script := `
            pub fun main() {
                let x: Int256 = 1 + 2
            }
        `

		meter := newTestMemoryGauge()
		inter := parseCheckAndInterpretWithMemoryMetering(t, script, meter)

		_, err := inter.Invoke("main")
		require.NoError(t, err)

		// two literals: 32 + 32
		// result: 32
		assert.Equal(t, uint64(96), meter.getMemory(common.MemoryKindBigInt))
	})

	t.Run("saturating addition", func(t *testing.T) {

		t.Parallel()

		script := `
            pub fun main() {
                let x: Int256 = 1
                let y: Int256 = x.saturatingAdd(2)
            }
        `

		meter := newTestMemoryGauge()
		inter := parseCheckAndInterpretWithMemoryMetering(t, script, meter)

		_, err := inter.Invoke("main")
		require.NoError(t, err)

		// two literals: 32 + 32
		// result: 32
		assert.Equal(t, uint64(96), meter.getMemory(common.MemoryKindBigInt))
	})

	t.Run("subtraction", func(t *testing.T) {

		t.Parallel()

		script := `
            pub fun main() {
                let x: Int256 = 1 - 2
            }
        `

		meter := newTestMemoryGauge()
		inter := parseCheckAndInterpretWithMemoryMetering(t, script, meter)

		_, err := inter.Invoke("main")
		require.NoError(t, err)

		// two literals: 32 + 32
		// result: 32
		assert.Equal(t, uint64(96), meter.getMemory(common.MemoryKindBigInt))
	})

	t.Run("saturating subtraction", func(t *testing.T) {

		t.Parallel()

		script := `
            pub fun main() {
                let x: Int256 = 1
                let y: Int256 = x.saturatingSubtract(2)
            }
        `

		meter := newTestMemoryGauge()
		inter := parseCheckAndInterpretWithMemoryMetering(t, script, meter)

		_, err := inter.Invoke("main")
		require.NoError(t, err)

		// two literals: 32 + 32
		// result: 32
		assert.Equal(t, uint64(96), meter.getMemory(common.MemoryKindBigInt))
	})

	t.Run("multiplication", func(t *testing.T) {

		t.Parallel()

		script := `
            pub fun main() {
                let x: Int256 = 1 * 2
            }
        `

		meter := newTestMemoryGauge()
		inter := parseCheckAndInterpretWithMemoryMetering(t, script, meter)

		_, err := inter.Invoke("main")
		require.NoError(t, err)

		// two literals: 32 + 32
		// result: 32
		assert.Equal(t, uint64(96), meter.getMemory(common.MemoryKindBigInt))
	})

	t.Run("saturating multiplication", func(t *testing.T) {

		t.Parallel()

		script := `
            pub fun main() {
                let x: Int256 = 1
                let y: Int256 = x.saturatingMultiply(2)
            }
        `

		meter := newTestMemoryGauge()
		inter := parseCheckAndInterpretWithMemoryMetering(t, script, meter)

		_, err := inter.Invoke("main")
		require.NoError(t, err)

		// two literals: 32 + 32
		// result: 32
		assert.Equal(t, uint64(96), meter.getMemory(common.MemoryKindBigInt))
	})

	t.Run("division", func(t *testing.T) {

		t.Parallel()

		script := `
            pub fun main() {
                let x: Int256 = 3 / 2
            }
        `

		meter := newTestMemoryGauge()
		inter := parseCheckAndInterpretWithMemoryMetering(t, script, meter)

		_, err := inter.Invoke("main")
		require.NoError(t, err)

		// two literals: 32 + 32
		// result: 32
		assert.Equal(t, uint64(96), meter.getMemory(common.MemoryKindBigInt))
	})

	t.Run("saturating division", func(t *testing.T) {

		t.Parallel()

		script := `
            pub fun main() {
                let x: Int256 = 3
                let y: Int256 = x.saturatingMultiply(2)
            }
        `

		meter := newTestMemoryGauge()
		inter := parseCheckAndInterpretWithMemoryMetering(t, script, meter)

		_, err := inter.Invoke("main")
		require.NoError(t, err)

		// two literals: 32 + 32
		// result: 32
		assert.Equal(t, uint64(96), meter.getMemory(common.MemoryKindBigInt))
	})

	t.Run("modulo", func(t *testing.T) {

		t.Parallel()

		script := `
            pub fun main() {
                let x: Int256 = 3 % 2
            }
        `

		meter := newTestMemoryGauge()
		inter := parseCheckAndInterpretWithMemoryMetering(t, script, meter)

		_, err := inter.Invoke("main")
		require.NoError(t, err)

		// two literals: 32 + 32
		// result: 32
		assert.Equal(t, uint64(96), meter.getMemory(common.MemoryKindBigInt))
	})

	t.Run("negation", func(t *testing.T) {

		t.Parallel()

		script := `
            pub fun main() {
                let x: Int256 = 1
                let y: Int256 = -x
            }
        `

		meter := newTestMemoryGauge()
		inter := parseCheckAndInterpretWithMemoryMetering(t, script, meter)

		_, err := inter.Invoke("main")
		require.NoError(t, err)

		// x: 32
		// y: 32
		assert.Equal(t, uint64(64), meter.getMemory(common.MemoryKindBigInt))
	})

	t.Run("bitwise or", func(t *testing.T) {

		t.Parallel()

		script := `
            pub fun main() {
                let x: Int256 = 3 | 2
            }
        `

		meter := newTestMemoryGauge()
		inter := parseCheckAndInterpretWithMemoryMetering(t, script, meter)

		_, err := inter.Invoke("main")
		require.NoError(t, err)

		// two literals: 32 + 32
		// result: 32
		assert.Equal(t, uint64(96), meter.getMemory(common.MemoryKindBigInt))
	})

	t.Run("bitwise xor", func(t *testing.T) {

		t.Parallel()

		script := `
            pub fun main() {
                let x: Int256 = 3 ^ 2
            }
        `

		meter := newTestMemoryGauge()
		inter := parseCheckAndInterpretWithMemoryMetering(t, script, meter)

		_, err := inter.Invoke("main")
		require.NoError(t, err)

		// two literals: 32 + 32
		// result: 32
		assert.Equal(t, uint64(96), meter.getMemory(common.MemoryKindBigInt))
	})

	t.Run("bitwise and", func(t *testing.T) {

		t.Parallel()

		script := `
            pub fun main() {
                let x: Int256 = 3 & 2
            }
        `

		meter := newTestMemoryGauge()
		inter := parseCheckAndInterpretWithMemoryMetering(t, script, meter)

		_, err := inter.Invoke("main")
		require.NoError(t, err)

		// two literals: 32 + 32
		// result: 32
		assert.Equal(t, uint64(96), meter.getMemory(common.MemoryKindBigInt))
	})

	t.Run("bitwise left shift", func(t *testing.T) {

		t.Parallel()

		script := `
            pub fun main() {
                let x: Int256 = 3 << 2
            }
        `

		meter := newTestMemoryGauge()
		inter := parseCheckAndInterpretWithMemoryMetering(t, script, meter)

		_, err := inter.Invoke("main")
		require.NoError(t, err)

		// two literals: 32 + 32
		// result: 32
		assert.Equal(t, uint64(96), meter.getMemory(common.MemoryKindBigInt))
	})

	t.Run("bitwise right shift", func(t *testing.T) {

		t.Parallel()

		script := `
            pub fun main() {
                let x: Int256 = 3 >> 2
            }
        `

		meter := newTestMemoryGauge()
		inter := parseCheckAndInterpretWithMemoryMetering(t, script, meter)

		_, err := inter.Invoke("main")
		require.NoError(t, err)

		// two literals: 32 + 32
		// result: 32
		assert.Equal(t, uint64(96), meter.getMemory(common.MemoryKindBigInt))
	})

	t.Run("logical operations", func(t *testing.T) {

		t.Parallel()

		script := `
            pub fun main() {
                let x: Int256 = 1
                x == 1
                x != 1
                x > 1
                x >= 1
                x < 1
                x <= 1
            }
        `

		meter := newTestMemoryGauge()
		inter := parseCheckAndInterpretWithMemoryMetering(t, script, meter)

		_, err := inter.Invoke("main")
		require.NoError(t, err)

		assert.Equal(t, uint64(6), meter.getMemory(common.MemoryKindBoolValue))
	})
}

func TestInterpretWord8Metering(t *testing.T) {

	t.Parallel()

	t.Run("creation", func(t *testing.T) {

		t.Parallel()

		script := `
            pub fun main() {
                let x = 1 as Word8
            }
        `

		meter := newTestMemoryGauge()
		inter := parseCheckAndInterpretWithMemoryMetering(t, script, meter)

		_, err := inter.Invoke("main")
		require.NoError(t, err)

		// creation: 1
		assert.Equal(t, uint64(1), meter.getMemory(common.MemoryKindNumberValue))
		assert.Equal(t, uint64(1), meter.getMemory(common.MemoryKindElaboration))
	})

	t.Run("addition", func(t *testing.T) {

		t.Parallel()

		script := `
            pub fun main() {
                let x = 1 as Word8 + 2 as Word8
            }
        `

		meter := newTestMemoryGauge()
		inter := parseCheckAndInterpretWithMemoryMetering(t, script, meter)

		_, err := inter.Invoke("main")
		require.NoError(t, err)

		// creation: 1 + 1
		// result: 1
		assert.Equal(t, uint64(3), meter.getMemory(common.MemoryKindNumberValue))
	})

	t.Run("subtraction", func(t *testing.T) {

		t.Parallel()

		script := `
            pub fun main() {
                let x = 3 as Word8 - 2 as Word8
            }
        `

		meter := newTestMemoryGauge()
		inter := parseCheckAndInterpretWithMemoryMetering(t, script, meter)

		_, err := inter.Invoke("main")
		require.NoError(t, err)

		// creation: 1 + 1
		// result: 1
		assert.Equal(t, uint64(3), meter.getMemory(common.MemoryKindNumberValue))
	})

	t.Run("multiplication", func(t *testing.T) {

		t.Parallel()

		script := `
            pub fun main() {
                let x = 1 as Word8 * 2 as Word8
            }
        `

		meter := newTestMemoryGauge()
		inter := parseCheckAndInterpretWithMemoryMetering(t, script, meter)

		_, err := inter.Invoke("main")
		require.NoError(t, err)

		// creation: 1 + 1
		// result: 1
		assert.Equal(t, uint64(3), meter.getMemory(common.MemoryKindNumberValue))
	})

	t.Run("division", func(t *testing.T) {

		t.Parallel()

		script := `
            pub fun main() {
                let x = 10 as Word8 / 2 as Word8
            }
        `

		meter := newTestMemoryGauge()
		inter := parseCheckAndInterpretWithMemoryMetering(t, script, meter)

		_, err := inter.Invoke("main")
		require.NoError(t, err)

		// creation: 1 + 1
		// result: 1
		assert.Equal(t, uint64(3), meter.getMemory(common.MemoryKindNumberValue))
	})

	t.Run("modulo", func(t *testing.T) {

		t.Parallel()

		script := `
            pub fun main() {
                let x = 10 as Word8 % 2 as Word8
            }
        `

		meter := newTestMemoryGauge()
		inter := parseCheckAndInterpretWithMemoryMetering(t, script, meter)

		_, err := inter.Invoke("main")
		require.NoError(t, err)

		// creation: 1 + 1
		// result: 1
		assert.Equal(t, uint64(3), meter.getMemory(common.MemoryKindNumberValue))
	})

	t.Run("bitwise or", func(t *testing.T) {

		t.Parallel()

		script := `
            pub fun main() {
                let x = 10 as Word8 | 2 as Word8
            }
        `

		meter := newTestMemoryGauge()
		inter := parseCheckAndInterpretWithMemoryMetering(t, script, meter)

		_, err := inter.Invoke("main")
		require.NoError(t, err)

		// creation: 1 + 1
		// result: 1
		assert.Equal(t, uint64(3), meter.getMemory(common.MemoryKindNumberValue))
	})

	t.Run("bitwise xor", func(t *testing.T) {

		t.Parallel()

		script := `
            pub fun main() {
                let x = 10 as Word8 ^ 2 as Word8
            }
        `

		meter := newTestMemoryGauge()
		inter := parseCheckAndInterpretWithMemoryMetering(t, script, meter)

		_, err := inter.Invoke("main")
		require.NoError(t, err)

		// creation: 1 + 1
		// result: 1
		assert.Equal(t, uint64(3), meter.getMemory(common.MemoryKindNumberValue))
	})

	t.Run("bitwise and", func(t *testing.T) {

		t.Parallel()

		script := `
            pub fun main() {
                let x = 10 as Word8 & 2 as Word8
            }
        `

		meter := newTestMemoryGauge()
		inter := parseCheckAndInterpretWithMemoryMetering(t, script, meter)

		_, err := inter.Invoke("main")
		require.NoError(t, err)

		// creation: 1 + 1
		// result: 1
		assert.Equal(t, uint64(3), meter.getMemory(common.MemoryKindNumberValue))
	})

	t.Run("bitwise left-shift", func(t *testing.T) {

		t.Parallel()

		script := `
            pub fun main() {
                let x = 10 as Word8 << 2 as Word8
            }
        `

		meter := newTestMemoryGauge()
		inter := parseCheckAndInterpretWithMemoryMetering(t, script, meter)

		_, err := inter.Invoke("main")
		require.NoError(t, err)

		// creation: 1 + 1
		// result: 1
		assert.Equal(t, uint64(3), meter.getMemory(common.MemoryKindNumberValue))
	})

	t.Run("bitwise right-shift", func(t *testing.T) {

		t.Parallel()

		script := `
            pub fun main() {
                let x = 10 as Word8 >> 2 as Word8
            }
        `

		meter := newTestMemoryGauge()
		inter := parseCheckAndInterpretWithMemoryMetering(t, script, meter)

		_, err := inter.Invoke("main")
		require.NoError(t, err)

		// creation: 1 + 1
		// result: 1
		assert.Equal(t, uint64(3), meter.getMemory(common.MemoryKindNumberValue))
	})

	t.Run("logical operations", func(t *testing.T) {

		t.Parallel()

		script := `
            pub fun main() {
                let x: Word8 = 1
                x == 1
                x != 1
                x > 1
                x >= 1
                x < 1
                x <= 1
            }
        `

		meter := newTestMemoryGauge()
		inter := parseCheckAndInterpretWithMemoryMetering(t, script, meter)

		_, err := inter.Invoke("main")
		require.NoError(t, err)

		assert.Equal(t, uint64(6), meter.getMemory(common.MemoryKindBoolValue))
	})
}

func TestInterpretWord16Metering(t *testing.T) {

	t.Parallel()

	t.Run("creation", func(t *testing.T) {

		t.Parallel()

		script := `
            pub fun main() {
                let x = 1 as Word16
            }
        `

		meter := newTestMemoryGauge()
		inter := parseCheckAndInterpretWithMemoryMetering(t, script, meter)

		_, err := inter.Invoke("main")
		require.NoError(t, err)

		// creation: 2
		assert.Equal(t, uint64(2), meter.getMemory(common.MemoryKindNumberValue))
	})

	t.Run("addition", func(t *testing.T) {

		t.Parallel()

		script := `
            pub fun main() {
                let x = 1 as Word16 + 2 as Word16
            }
        `

		meter := newTestMemoryGauge()
		inter := parseCheckAndInterpretWithMemoryMetering(t, script, meter)

		_, err := inter.Invoke("main")
		require.NoError(t, err)

		// creation: 2 + 2
		// result: 2
		assert.Equal(t, uint64(6), meter.getMemory(common.MemoryKindNumberValue))
	})

	t.Run("subtraction", func(t *testing.T) {

		t.Parallel()

		script := `
            pub fun main() {
                let x = 3 as Word16 - 2 as Word16
            }
        `

		meter := newTestMemoryGauge()
		inter := parseCheckAndInterpretWithMemoryMetering(t, script, meter)

		_, err := inter.Invoke("main")
		require.NoError(t, err)

		// creation: 2 + 2
		// result: 2
		assert.Equal(t, uint64(6), meter.getMemory(common.MemoryKindNumberValue))
	})

	t.Run("multiplication", func(t *testing.T) {

		t.Parallel()

		script := `
            pub fun main() {
                let x = 1 as Word16 * 2 as Word16
            }
        `

		meter := newTestMemoryGauge()
		inter := parseCheckAndInterpretWithMemoryMetering(t, script, meter)

		_, err := inter.Invoke("main")
		require.NoError(t, err)

		// creation: 2 + 2
		// result: 2
		assert.Equal(t, uint64(6), meter.getMemory(common.MemoryKindNumberValue))
	})

	t.Run("division", func(t *testing.T) {

		t.Parallel()

		script := `
            pub fun main() {
                let x = 10 as Word16 / 2 as Word16
            }
        `

		meter := newTestMemoryGauge()
		inter := parseCheckAndInterpretWithMemoryMetering(t, script, meter)

		_, err := inter.Invoke("main")
		require.NoError(t, err)

		// creation: 2 + 2
		// result: 2
		assert.Equal(t, uint64(6), meter.getMemory(common.MemoryKindNumberValue))
	})

	t.Run("modulo", func(t *testing.T) {

		t.Parallel()

		script := `
            pub fun main() {
                let x = 10 as Word16 % 2 as Word16
            }
        `

		meter := newTestMemoryGauge()
		inter := parseCheckAndInterpretWithMemoryMetering(t, script, meter)

		_, err := inter.Invoke("main")
		require.NoError(t, err)

		// creation: 2 + 2
		// result: 2
		assert.Equal(t, uint64(6), meter.getMemory(common.MemoryKindNumberValue))
	})

	t.Run("bitwise or", func(t *testing.T) {

		t.Parallel()

		script := `
            pub fun main() {
                let x = 10 as Word16 | 2 as Word16
            }
        `

		meter := newTestMemoryGauge()
		inter := parseCheckAndInterpretWithMemoryMetering(t, script, meter)

		_, err := inter.Invoke("main")
		require.NoError(t, err)

		// creation: 2 + 2
		// result: 2
		assert.Equal(t, uint64(6), meter.getMemory(common.MemoryKindNumberValue))
	})

	t.Run("bitwise xor", func(t *testing.T) {

		t.Parallel()

		script := `
            pub fun main() {
                let x = 10 as Word16 ^ 2 as Word16
            }
        `

		meter := newTestMemoryGauge()
		inter := parseCheckAndInterpretWithMemoryMetering(t, script, meter)

		_, err := inter.Invoke("main")
		require.NoError(t, err)

		// creation: 2 + 2
		// result: 2
		assert.Equal(t, uint64(6), meter.getMemory(common.MemoryKindNumberValue))
	})

	t.Run("bitwise and", func(t *testing.T) {

		t.Parallel()

		script := `
            pub fun main() {
                let x = 10 as Word16 & 2 as Word16
            }
        `

		meter := newTestMemoryGauge()
		inter := parseCheckAndInterpretWithMemoryMetering(t, script, meter)

		_, err := inter.Invoke("main")
		require.NoError(t, err)

		// creation: 2 + 2
		// result: 2
		assert.Equal(t, uint64(6), meter.getMemory(common.MemoryKindNumberValue))
	})

	t.Run("bitwise left-shift", func(t *testing.T) {

		t.Parallel()

		script := `
            pub fun main() {
                let x = 10 as Word16 << 2 as Word16
            }
        `

		meter := newTestMemoryGauge()
		inter := parseCheckAndInterpretWithMemoryMetering(t, script, meter)

		_, err := inter.Invoke("main")
		require.NoError(t, err)

		// creation: 2 + 2
		// result: 2
		assert.Equal(t, uint64(6), meter.getMemory(common.MemoryKindNumberValue))
	})

	t.Run("bitwise right-shift", func(t *testing.T) {

		t.Parallel()

		script := `
            pub fun main() {
                let x = 10 as Word16 >> 2 as Word16
            }
        `

		meter := newTestMemoryGauge()
		inter := parseCheckAndInterpretWithMemoryMetering(t, script, meter)

		_, err := inter.Invoke("main")
		require.NoError(t, err)

		// creation: 2 + 2
		// result: 2
		assert.Equal(t, uint64(6), meter.getMemory(common.MemoryKindNumberValue))
	})

	t.Run("logical operations", func(t *testing.T) {

		t.Parallel()

		script := `
            pub fun main() {
                let x: Word16 = 1
                x == 1
                x != 1
                x > 1
                x >= 1
                x < 1
                x <= 1
            }
        `

		meter := newTestMemoryGauge()
		inter := parseCheckAndInterpretWithMemoryMetering(t, script, meter)

		_, err := inter.Invoke("main")
		require.NoError(t, err)

		assert.Equal(t, uint64(6), meter.getMemory(common.MemoryKindBoolValue))
	})
}

func TestInterpretWord32Metering(t *testing.T) {

	t.Parallel()

	t.Run("creation", func(t *testing.T) {

		t.Parallel()

		script := `
            pub fun main() {
                let x = 1 as Word32
            }
        `

		meter := newTestMemoryGauge()
		inter := parseCheckAndInterpretWithMemoryMetering(t, script, meter)

		_, err := inter.Invoke("main")
		require.NoError(t, err)

		// creation: 4
		assert.Equal(t, uint64(4), meter.getMemory(common.MemoryKindNumberValue))
	})

	t.Run("addition", func(t *testing.T) {

		t.Parallel()

		script := `
            pub fun main() {
                let x = 1 as Word32 + 2 as Word32
            }
        `

		meter := newTestMemoryGauge()
		inter := parseCheckAndInterpretWithMemoryMetering(t, script, meter)

		_, err := inter.Invoke("main")
		require.NoError(t, err)

		// creation: 4 + 4
		// result: 4
		assert.Equal(t, uint64(12), meter.getMemory(common.MemoryKindNumberValue))
	})

	t.Run("subtraction", func(t *testing.T) {

		t.Parallel()

		script := `
            pub fun main() {
                let x = 3 as Word32 - 2 as Word32
            }
        `

		meter := newTestMemoryGauge()
		inter := parseCheckAndInterpretWithMemoryMetering(t, script, meter)

		_, err := inter.Invoke("main")
		require.NoError(t, err)

		// creation: 4 + 4
		// result: 4
		assert.Equal(t, uint64(12), meter.getMemory(common.MemoryKindNumberValue))
	})

	t.Run("multiplication", func(t *testing.T) {

		t.Parallel()

		script := `
            pub fun main() {
                let x = 1 as Word32 * 2 as Word32
            }
        `

		meter := newTestMemoryGauge()
		inter := parseCheckAndInterpretWithMemoryMetering(t, script, meter)

		_, err := inter.Invoke("main")
		require.NoError(t, err)

		// creation: 4 + 4
		// result: 4
		assert.Equal(t, uint64(12), meter.getMemory(common.MemoryKindNumberValue))
	})

	t.Run("division", func(t *testing.T) {

		t.Parallel()

		script := `
            pub fun main() {
                let x = 10 as Word32 / 2 as Word32
            }
        `

		meter := newTestMemoryGauge()
		inter := parseCheckAndInterpretWithMemoryMetering(t, script, meter)

		_, err := inter.Invoke("main")
		require.NoError(t, err)

		// creation: 4 + 4
		// result: 4
		assert.Equal(t, uint64(12), meter.getMemory(common.MemoryKindNumberValue))
	})

	t.Run("modulo", func(t *testing.T) {

		t.Parallel()

		script := `
            pub fun main() {
                let x = 10 as Word32 % 2 as Word32
            }
        `

		meter := newTestMemoryGauge()
		inter := parseCheckAndInterpretWithMemoryMetering(t, script, meter)

		_, err := inter.Invoke("main")
		require.NoError(t, err)

		// creation: 4 + 4
		// result: 4
		assert.Equal(t, uint64(12), meter.getMemory(common.MemoryKindNumberValue))
	})

	t.Run("bitwise or", func(t *testing.T) {

		t.Parallel()

		script := `
            pub fun main() {
                let x = 10 as Word32 | 2 as Word32
            }
        `

		meter := newTestMemoryGauge()
		inter := parseCheckAndInterpretWithMemoryMetering(t, script, meter)

		_, err := inter.Invoke("main")
		require.NoError(t, err)

		// creation: 4 + 4
		// result: 4
		assert.Equal(t, uint64(12), meter.getMemory(common.MemoryKindNumberValue))
	})

	t.Run("bitwise xor", func(t *testing.T) {

		t.Parallel()

		script := `
            pub fun main() {
                let x = 10 as Word32 ^ 2 as Word32
            }
        `

		meter := newTestMemoryGauge()
		inter := parseCheckAndInterpretWithMemoryMetering(t, script, meter)

		_, err := inter.Invoke("main")
		require.NoError(t, err)

		// creation: 4 + 4
		// result: 4
		assert.Equal(t, uint64(12), meter.getMemory(common.MemoryKindNumberValue))
	})

	t.Run("bitwise and", func(t *testing.T) {

		t.Parallel()

		script := `
            pub fun main() {
                let x = 10 as Word32 & 2 as Word32
            }
        `

		meter := newTestMemoryGauge()
		inter := parseCheckAndInterpretWithMemoryMetering(t, script, meter)

		_, err := inter.Invoke("main")
		require.NoError(t, err)

		// creation: 4 + 4
		// result: 4
		assert.Equal(t, uint64(12), meter.getMemory(common.MemoryKindNumberValue))
	})

	t.Run("bitwise left-shift", func(t *testing.T) {

		t.Parallel()

		script := `
            pub fun main() {
                let x = 10 as Word32 << 2 as Word32
            }
        `

		meter := newTestMemoryGauge()
		inter := parseCheckAndInterpretWithMemoryMetering(t, script, meter)

		_, err := inter.Invoke("main")
		require.NoError(t, err)

		// creation: 4 + 4
		// result: 4
		assert.Equal(t, uint64(12), meter.getMemory(common.MemoryKindNumberValue))
	})

	t.Run("bitwise right-shift", func(t *testing.T) {

		t.Parallel()

		script := `
            pub fun main() {
                let x = 10 as Word32 >> 2 as Word32
            }
        `

		meter := newTestMemoryGauge()
		inter := parseCheckAndInterpretWithMemoryMetering(t, script, meter)

		_, err := inter.Invoke("main")
		require.NoError(t, err)

		// creation: 4 + 4
		// result: 4
		assert.Equal(t, uint64(12), meter.getMemory(common.MemoryKindNumberValue))
	})

	t.Run("logical operations", func(t *testing.T) {

		t.Parallel()

		script := `
            pub fun main() {
                let x: Word32 = 1
                x == 1
                x != 1
                x > 1
                x >= 1
                x < 1
                x <= 1
            }
        `

		meter := newTestMemoryGauge()
		inter := parseCheckAndInterpretWithMemoryMetering(t, script, meter)

		_, err := inter.Invoke("main")
		require.NoError(t, err)

		assert.Equal(t, uint64(6), meter.getMemory(common.MemoryKindBoolValue))
	})
}

func TestInterpretWord64Metering(t *testing.T) {

	t.Parallel()

	t.Run("creation", func(t *testing.T) {

		t.Parallel()

		script := `
            pub fun main() {
                let x = 1 as Word64
            }
        `

		meter := newTestMemoryGauge()
		inter := parseCheckAndInterpretWithMemoryMetering(t, script, meter)

		_, err := inter.Invoke("main")
		require.NoError(t, err)

		// creation: 8
		assert.Equal(t, uint64(8), meter.getMemory(common.MemoryKindNumberValue))
	})

	t.Run("addition", func(t *testing.T) {

		t.Parallel()

		script := `
            pub fun main() {
                let x = 1 as Word64 + 2 as Word64
            }
        `

		meter := newTestMemoryGauge()
		inter := parseCheckAndInterpretWithMemoryMetering(t, script, meter)

		_, err := inter.Invoke("main")
		require.NoError(t, err)

		// creation: 8 + 8
		// result: 8
		assert.Equal(t, uint64(24), meter.getMemory(common.MemoryKindNumberValue))
	})

	t.Run("subtraction", func(t *testing.T) {

		t.Parallel()

		script := `
            pub fun main() {
                let x = 3 as Word64 - 2 as Word64
            }
        `

		meter := newTestMemoryGauge()
		inter := parseCheckAndInterpretWithMemoryMetering(t, script, meter)

		_, err := inter.Invoke("main")
		require.NoError(t, err)

		// creation: 8 + 8
		// result: 8
		assert.Equal(t, uint64(24), meter.getMemory(common.MemoryKindNumberValue))
	})

	t.Run("multiplication", func(t *testing.T) {

		t.Parallel()

		script := `
            pub fun main() {
                let x = 1 as Word64 * 2 as Word64
            }
        `

		meter := newTestMemoryGauge()
		inter := parseCheckAndInterpretWithMemoryMetering(t, script, meter)

		_, err := inter.Invoke("main")
		require.NoError(t, err)

		// creation: 8 + 8
		// result: 8
		assert.Equal(t, uint64(24), meter.getMemory(common.MemoryKindNumberValue))
	})

	t.Run("division", func(t *testing.T) {

		t.Parallel()

		script := `
            pub fun main() {
                let x = 10 as Word64 / 2 as Word64
            }
        `

		meter := newTestMemoryGauge()
		inter := parseCheckAndInterpretWithMemoryMetering(t, script, meter)

		_, err := inter.Invoke("main")
		require.NoError(t, err)

		// creation: 8 + 8
		// result: 8
		assert.Equal(t, uint64(24), meter.getMemory(common.MemoryKindNumberValue))
	})

	t.Run("modulo", func(t *testing.T) {

		t.Parallel()

		script := `
            pub fun main() {
                let x = 10 as Word64 % 2 as Word64
            }
        `

		meter := newTestMemoryGauge()
		inter := parseCheckAndInterpretWithMemoryMetering(t, script, meter)

		_, err := inter.Invoke("main")
		require.NoError(t, err)

		// creation: 8 + 8
		// result: 8
		assert.Equal(t, uint64(24), meter.getMemory(common.MemoryKindNumberValue))
	})

	t.Run("bitwise or", func(t *testing.T) {

		t.Parallel()

		script := `
            pub fun main() {
                let x = 10 as Word64 | 2 as Word64
            }
        `

		meter := newTestMemoryGauge()
		inter := parseCheckAndInterpretWithMemoryMetering(t, script, meter)

		_, err := inter.Invoke("main")
		require.NoError(t, err)

		// creation: 8 + 8
		// result: 8
		assert.Equal(t, uint64(24), meter.getMemory(common.MemoryKindNumberValue))
	})

	t.Run("bitwise xor", func(t *testing.T) {

		t.Parallel()

		script := `
            pub fun main() {
                let x = 10 as Word64 ^ 2 as Word64
            }
        `

		meter := newTestMemoryGauge()
		inter := parseCheckAndInterpretWithMemoryMetering(t, script, meter)

		_, err := inter.Invoke("main")
		require.NoError(t, err)

		// creation: 8 + 8
		// result: 8
		assert.Equal(t, uint64(24), meter.getMemory(common.MemoryKindNumberValue))
	})

	t.Run("bitwise and", func(t *testing.T) {

		t.Parallel()

		script := `
            pub fun main() {
                let x = 10 as Word64 & 2 as Word64
            }
        `

		meter := newTestMemoryGauge()
		inter := parseCheckAndInterpretWithMemoryMetering(t, script, meter)

		_, err := inter.Invoke("main")
		require.NoError(t, err)

		// creation: 8 + 8
		// result: 8
		assert.Equal(t, uint64(24), meter.getMemory(common.MemoryKindNumberValue))
	})

	t.Run("bitwise left-shift", func(t *testing.T) {

		t.Parallel()

		script := `
            pub fun main() {
                let x = 10 as Word64 << 2 as Word64
            }
        `

		meter := newTestMemoryGauge()
		inter := parseCheckAndInterpretWithMemoryMetering(t, script, meter)

		_, err := inter.Invoke("main")
		require.NoError(t, err)

		// creation: 8 + 8
		// result: 8
		assert.Equal(t, uint64(24), meter.getMemory(common.MemoryKindNumberValue))
	})

	t.Run("bitwise right-shift", func(t *testing.T) {

		t.Parallel()

		script := `
            pub fun main() {
                let x = 10 as Word64 >> 2 as Word64
            }
        `

		meter := newTestMemoryGauge()
		inter := parseCheckAndInterpretWithMemoryMetering(t, script, meter)

		_, err := inter.Invoke("main")
		require.NoError(t, err)

		// creation: 8 + 8
		// result: 8
		assert.Equal(t, uint64(24), meter.getMemory(common.MemoryKindNumberValue))
	})

	t.Run("logical operations", func(t *testing.T) {

		t.Parallel()

		script := `
            pub fun main() {
                let x: Word64 = 1
                x == 1
                x != 1
                x > 1
                x >= 1
                x < 1
                x <= 1
            }
        `

		meter := newTestMemoryGauge()
		inter := parseCheckAndInterpretWithMemoryMetering(t, script, meter)

		_, err := inter.Invoke("main")
		require.NoError(t, err)

		assert.Equal(t, uint64(6), meter.getMemory(common.MemoryKindBoolValue))
	})
}

func TestInterpretBoolMetering(t *testing.T) {
	t.Parallel()

	t.Run("creation", func(t *testing.T) {
		t.Parallel()

		script := `
            pub fun main() {
                let x: Bool = true
            }
        `
		meter := newTestMemoryGauge()
		inter := parseCheckAndInterpretWithMemoryMetering(t, script, meter)

		_, err := inter.Invoke("main")
		require.NoError(t, err)

		assert.Equal(t, uint64(1), meter.getMemory(common.MemoryKindBoolValue))
	})

	t.Run("negation", func(t *testing.T) {
		t.Parallel()

		script := `
            pub fun main() {
                !true
            }
        `
		meter := newTestMemoryGauge()
		inter := parseCheckAndInterpretWithMemoryMetering(t, script, meter)

		_, err := inter.Invoke("main")
		require.NoError(t, err)

		assert.Equal(t, uint64(2), meter.getMemory(common.MemoryKindBoolValue))
	})

	t.Run("equality, true", func(t *testing.T) {
		t.Parallel()

		script := `
            pub fun main() {
                true == true
            }
        `
		meter := newTestMemoryGauge()
		inter := parseCheckAndInterpretWithMemoryMetering(t, script, meter)

		_, err := inter.Invoke("main")
		require.NoError(t, err)

		assert.Equal(t, uint64(3), meter.getMemory(common.MemoryKindBoolValue))
	})

	t.Run("equality, false", func(t *testing.T) {
		t.Parallel()

		script := `
            pub fun main() {
                true == false
            }
        `
		meter := newTestMemoryGauge()
		inter := parseCheckAndInterpretWithMemoryMetering(t, script, meter)

		_, err := inter.Invoke("main")
		require.NoError(t, err)

		assert.Equal(t, uint64(3), meter.getMemory(common.MemoryKindBoolValue))
	})

	t.Run("inequality", func(t *testing.T) {
		t.Parallel()

		script := `
            pub fun main() {
                true != false
            }
        `
		meter := newTestMemoryGauge()
		inter := parseCheckAndInterpretWithMemoryMetering(t, script, meter)

		_, err := inter.Invoke("main")
		require.NoError(t, err)

		assert.Equal(t, uint64(3), meter.getMemory(common.MemoryKindBoolValue))
	})
}

func TestInterpretNilMetering(t *testing.T) {
	t.Parallel()

	t.Run("creation", func(t *testing.T) {
		t.Parallel()

		script := `
            pub fun main() {
                let x: Bool? = nil
            }
        `
		meter := newTestMemoryGauge()
		inter := parseCheckAndInterpretWithMemoryMetering(t, script, meter)

		_, err := inter.Invoke("main")
		require.NoError(t, err)

		assert.Equal(t, uint64(1), meter.getMemory(common.MemoryKindNilValue))
		assert.Equal(t, uint64(0), meter.getMemory(common.MemoryKindBoolValue))
	})
}

func TestInterpretVoidMetering(t *testing.T) {
	t.Parallel()

	t.Run("returnless function", func(t *testing.T) {
		t.Parallel()

		script := `
            pub fun main() {
            }
        `
		meter := newTestMemoryGauge()
		inter := parseCheckAndInterpretWithMemoryMetering(t, script, meter)

		_, err := inter.Invoke("main")
		require.NoError(t, err)

		assert.Equal(t, uint64(1), meter.getMemory(common.MemoryKindVoidValue))
	})

	t.Run("returning function", func(t *testing.T) {
		t.Parallel()

		script := `
            pub fun main(): Bool {
                return true
            }
        `
		meter := newTestMemoryGauge()
		inter := parseCheckAndInterpretWithMemoryMetering(t, script, meter)

		_, err := inter.Invoke("main")
		require.NoError(t, err)

		assert.Equal(t, uint64(0), meter.getMemory(common.MemoryKindVoidValue))
	})
}

func TestInterpretStorageReferenceValueMetering(t *testing.T) {
	t.Parallel()

	t.Run("creation", func(t *testing.T) {
		t.Parallel()

		script := `
              resource R {}

              pub fun main(account: AuthAccount) {
                  account.borrow<&R>(from: /storage/r)
              }
            `

		meter := newTestMemoryGauge()
		inter := parseCheckAndInterpretWithMemoryMetering(t, script, meter)

		account := newTestAuthAccountValue(inter, interpreter.AddressValue{})
		_, err := inter.Invoke("main", account)
		require.NoError(t, err)

		assert.Equal(t, uint64(1), meter.getMemory(common.MemoryKindStorageReferenceValue))
	})
}

func TestInterpretEphemeralReferenceValueMetering(t *testing.T) {
	t.Parallel()

	t.Run("creation", func(t *testing.T) {
		t.Parallel()

		script := `
          resource R {}

          pub fun main(): &Int {
              let x: Int = 1
              let y = &x as &Int
              return y
          }
        `

		meter := newTestMemoryGauge()
		inter := parseCheckAndInterpretWithMemoryMetering(t, script, meter)

		_, err := inter.Invoke("main")
		require.NoError(t, err)

		assert.Equal(t, uint64(1), meter.getMemory(common.MemoryKindEphemeralReferenceValue))
	})

	t.Run("creation, optional", func(t *testing.T) {
		t.Parallel()

		script := `
          resource R {}

          pub fun main(): &Int {
              let x: Int? = 1
              let y = &x as &Int?
              return y!
          }
        `

		meter := newTestMemoryGauge()
		inter := parseCheckAndInterpretWithMemoryMetering(t, script, meter)

		_, err := inter.Invoke("main")
		require.NoError(t, err)

		assert.Equal(t, uint64(1), meter.getMemory(common.MemoryKindEphemeralReferenceValue))
	})
}

func TestInterpretStringMetering(t *testing.T) {

	t.Parallel()

	t.Run("creation", func(t *testing.T) {

		t.Parallel()

		script := `
            pub fun main() {
                let x = "a"
            }
        `
		meter := newTestMemoryGauge()
		inter := parseCheckAndInterpretWithMemoryMetering(t, script, meter)

		_, err := inter.Invoke("main")
		require.NoError(t, err)

		assert.Equal(t, uint64(4), meter.getMemory(common.MemoryKindStringValue))
	})

	t.Run("assignment", func(t *testing.T) {

		t.Parallel()

		script := `
            pub fun main() {
                let x = "a"
                let y = x
            }
        `
		meter := newTestMemoryGauge()
		inter := parseCheckAndInterpretWithMemoryMetering(t, script, meter)

		_, err := inter.Invoke("main")
		require.NoError(t, err)

		// 1 + 2 * " + 1 (a)
		assert.Equal(t, uint64(4), meter.getMemory(common.MemoryKindStringValue))
	})

	t.Run("Unicode", func(t *testing.T) {

		t.Parallel()

		script := `
            pub fun main() {
                let x = "İ"
            }
        `
		meter := newTestMemoryGauge()
		inter := parseCheckAndInterpretWithMemoryMetering(t, script, meter)

		_, err := inter.Invoke("main")
		require.NoError(t, err)

		// 1 + 2 * " + 2 (0xC4, 0xB1)
		assert.Equal(t, uint64(5), meter.getMemory(common.MemoryKindStringValue))
	})

	t.Run("toLower, ASCII", func(t *testing.T) {

		t.Parallel()

		script := `
            pub fun main() {
                let x = "ABC".toLower()
            }
        `
		meter := newTestMemoryGauge()
		inter := parseCheckAndInterpretWithMemoryMetering(t, script, meter)

		_, err := inter.Invoke("main")
		require.NoError(t, err)

		// creation: 1 + 2 * " + 3 (ABC)
		// + result: 1 + 3 (abc)
		assert.Equal(t, uint64(10), meter.getMemory(common.MemoryKindStringValue))
	})

	t.Run("toLower, Unicode", func(t *testing.T) {

		t.Parallel()

		script := `
            pub fun main() {
                let x = "İ".toLower()
            }
        `
		meter := newTestMemoryGauge()
		inter := parseCheckAndInterpretWithMemoryMetering(t, script, meter)

		_, err := inter.Invoke("main")
		require.NoError(t, err)

		// creation: 1 + 2 * " + 2 (0xC4, 0xB1)
		// + result: 1 + 4 (max UTF8 encoding)
		assert.Equal(t, uint64(10), meter.getMemory(common.MemoryKindStringValue))
	})
}

func TestInterpretCharacterMetering(t *testing.T) {
	t.Parallel()

	t.Run("creation", func(t *testing.T) {
		t.Parallel()

		script := `
            pub fun main() {
                let x: Character = "a"
            }
        `
		meter := newTestMemoryGauge()
		inter := parseCheckAndInterpretWithMemoryMetering(t, script, meter)

		_, err := inter.Invoke("main")
		require.NoError(t, err)

		// The lexer meters the literal "a" as a string.
		// To avoid double-counting, it is NOT metered as a Character as well.
		assert.Equal(t, uint64(0), meter.getMemory(common.MemoryKindCharacterValue))
		assert.Equal(t, uint64(4), meter.getMemory(common.MemoryKindStringValue))
	})

	t.Run("assignment", func(t *testing.T) {
		t.Parallel()

		script := `
            pub fun main() {
                let x: Character = "a"
                let y = x
            }
        `
		meter := newTestMemoryGauge()
		inter := parseCheckAndInterpretWithMemoryMetering(t, script, meter)

		_, err := inter.Invoke("main")
		require.NoError(t, err)

		// The lexer meters the literal "a" as a string.
		// To avoid double-counting, it is NOT metered as a Character as well.
		// Since characters are immutable, assigning them also does not allocate memory for them.
		assert.Equal(t, uint64(0), meter.getMemory(common.MemoryKindCharacterValue))
		assert.Equal(t, uint64(4), meter.getMemory(common.MemoryKindStringValue))
	})

	t.Run("from string GetKey", func(t *testing.T) {
		t.Parallel()

		script := `
            pub fun main() {
                let x: String = "a"
                let y: Character = x[0]
            }
        `
		meter := newTestMemoryGauge()
		inter := parseCheckAndInterpretWithMemoryMetering(t, script, meter)

		_, err := inter.Invoke("main")
		require.NoError(t, err)

		assert.Equal(t, uint64(1), meter.getMemory(common.MemoryKindCharacterValue))
	})
}

func TestInterpretAddressValueMetering(t *testing.T) {
	t.Parallel()

	t.Run("creation", func(t *testing.T) {
		t.Parallel()

		script := `
            pub fun main() {
                let x: Address = 0x0
            }
        `
		meter := newTestMemoryGauge()
		inter := parseCheckAndInterpretWithMemoryMetering(t, script, meter)

		_, err := inter.Invoke("main")
		require.NoError(t, err)

		assert.Equal(t, uint64(1), meter.getMemory(common.MemoryKindAddressValue))
	})

	t.Run("convert", func(t *testing.T) {
		t.Parallel()

		script := `
            pub fun main() {
                let x = Address(0x0)
            }
        `
		meter := newTestMemoryGauge()
		inter := parseCheckAndInterpretWithMemoryMetering(t, script, meter)

		_, err := inter.Invoke("main")
		require.NoError(t, err)

		assert.Equal(t, uint64(1), meter.getMemory(common.MemoryKindAddressValue))
	})
}

func TestInterpretPathValueMetering(t *testing.T) {
	t.Parallel()

	t.Run("creation", func(t *testing.T) {
		t.Parallel()

		script := `
            pub fun main() {
                let x = /public/bar
            }
        `
		meter := newTestMemoryGauge()
		inter := parseCheckAndInterpretWithMemoryMetering(t, script, meter)

		_, err := inter.Invoke("main")
		require.NoError(t, err)

		assert.Equal(t, uint64(1), meter.getMemory(common.MemoryKindPathValue))
	})

	t.Run("convert", func(t *testing.T) {
		t.Parallel()

		script := `
            pub fun main() {
                let x = PublicPath(identifier: "bar")
            }
        `
		meter := newTestMemoryGauge()
		inter := parseCheckAndInterpretWithMemoryMetering(t, script, meter)

		_, err := inter.Invoke("main")
		require.NoError(t, err)

		assert.Equal(t, uint64(1), meter.getMemory(common.MemoryKindPathValue))
	})
}

func TestInterpretCapabilityValueMetering(t *testing.T) {
	t.Parallel()

	t.Run("creation", func(t *testing.T) {
		t.Parallel()

		script := `
            resource R {}

            pub fun main(account: AuthAccount) {
                let r <- create R()
                account.save(<-r, to: /storage/r)
                let x = account.link<&R>(/public/capo, target: /storage/r)
            }
        `
		meter := newTestMemoryGauge()
		inter := parseCheckAndInterpretWithMemoryMetering(t, script, meter)

		account := newTestAuthAccountValue(inter, interpreter.AddressValue{})
		_, err := inter.Invoke("main", account)
		require.NoError(t, err)

		assert.Equal(t, uint64(1), meter.getMemory(common.MemoryKindCapabilityValue))
		assert.Equal(t, uint64(4), meter.getMemory(common.MemoryKindPathValue))
		assert.Equal(t, uint64(2), meter.getMemory(common.MemoryKindReferenceStaticType))
	})

	t.Run("array element", func(t *testing.T) {
		t.Parallel()

		script := `
            resource R {}

            pub fun main(account: AuthAccount) {
                let r <- create R()
                account.save(<-r, to: /storage/r)
                let x = account.link<&R>(/public/capo, target: /storage/r)

                let y = [x]
            }
        `
		meter := newTestMemoryGauge()
		inter := parseCheckAndInterpretWithMemoryMetering(t, script, meter)

		account := newTestAuthAccountValue(inter, interpreter.AddressValue{})
		_, err := inter.Invoke("main", account)
		require.NoError(t, err)

		assert.Equal(t, uint64(3), meter.getMemory(common.MemoryKindCapabilityStaticType))
	})
}

func TestInterpretLinkValueMetering(t *testing.T) {
	t.Parallel()

	t.Run("creation", func(t *testing.T) {
		t.Parallel()

		script := `
            resource R {}

            pub fun main(account: AuthAccount) {
                account.link<&R>(/public/capo, target: /private/p)
            }
        `
		meter := newTestMemoryGauge()
		inter := parseCheckAndInterpretWithMemoryMetering(t, script, meter)

		account := newTestAuthAccountValue(inter, interpreter.AddressValue{})
		_, err := inter.Invoke("main", account)
		require.NoError(t, err)

		// Metered twice only when Atree validation is enabled.
		assert.Equal(t, uint64(2), meter.getMemory(common.MemoryKindLinkValue))
		assert.Equal(t, uint64(2), meter.getMemory(common.MemoryKindReferenceStaticType))
	})
}

func TestInterpretTypeValueMetering(t *testing.T) {
	t.Parallel()

	t.Run("static constructor", func(t *testing.T) {
		t.Parallel()

		script := `
            pub fun main() {
                let t: Type = Type<Int>()
            }
        `
		meter := newTestMemoryGauge()
		inter := parseCheckAndInterpretWithMemoryMetering(t, script, meter)

		_, err := inter.Invoke("main")
		require.NoError(t, err)

		assert.Equal(t, uint64(1), meter.getMemory(common.MemoryKindTypeValue))
	})

	t.Run("dynamic constructor", func(t *testing.T) {
		t.Parallel()

		script := `
            pub fun main() {
                let t: Type = ConstantSizedArrayType(type: Type<Int>(), size: 2)
            }
        `

		meter := newTestMemoryGauge()
		inter := parseCheckAndInterpretWithMemoryMetering(t, script, meter)

		_, err := inter.Invoke("main")
		require.NoError(t, err)

		assert.Equal(t, uint64(2), meter.getMemory(common.MemoryKindTypeValue))
	})

	t.Run("getType", func(t *testing.T) {
		t.Parallel()

		script := `
            pub fun main() {
                let v = 5
                let t: Type = v.getType()
            }
        `
		meter := newTestMemoryGauge()
		inter := parseCheckAndInterpretWithMemoryMetering(t, script, meter)

		_, err := inter.Invoke("main")
		require.NoError(t, err)

		assert.Equal(t, uint64(1), meter.getMemory(common.MemoryKindTypeValue))
	})
}

func TestInterpretVariableMetering(t *testing.T) {
	t.Parallel()

	t.Run("globals", func(t *testing.T) {
		t.Parallel()

		script := `
            var a = 3
            let b = false

            pub fun main() {
                
            }
        `
		meter := newTestMemoryGauge()
		inter := parseCheckAndInterpretWithMemoryMetering(t, script, meter)

		_, err := inter.Invoke("main")
		require.NoError(t, err)

		assert.Equal(t, uint64(3), meter.getMemory(common.MemoryKindVariable))
	})

	t.Run("params", func(t *testing.T) {
		t.Parallel()

		script := `
            pub fun main(a: String, b: Bool) {
                
            }
        `
		meter := newTestMemoryGauge()
		inter := parseCheckAndInterpretWithMemoryMetering(t, script, meter)

		_, err := inter.Invoke("main", interpreter.NewUnmeteredStringValue(""), interpreter.NewUnmeteredBoolValue(false))
		require.NoError(t, err)

		assert.Equal(t, uint64(3), meter.getMemory(common.MemoryKindVariable))
	})

	t.Run("nested params", func(t *testing.T) {
		t.Parallel()

		script := `
            pub fun main() {
                var x = fun (x: String, y: Bool) {}
            }
        `
		meter := newTestMemoryGauge()
		inter := parseCheckAndInterpretWithMemoryMetering(t, script, meter)

		_, err := inter.Invoke("main")
		require.NoError(t, err)

		assert.Equal(t, uint64(2), meter.getMemory(common.MemoryKindVariable))
	})

	t.Run("applied nested params", func(t *testing.T) {
		t.Parallel()

		script := `
            pub fun main() {
                var x = fun (x: String, y: Bool) {}
                x("", false)
            }
        `
		meter := newTestMemoryGauge()
		inter := parseCheckAndInterpretWithMemoryMetering(t, script, meter)

		_, err := inter.Invoke("main")
		require.NoError(t, err)

		assert.Equal(t, uint64(4), meter.getMemory(common.MemoryKindVariable))
	})
}

func TestInterpretFix64Metering(t *testing.T) {

	t.Parallel()

	t.Run("creation", func(t *testing.T) {

		t.Parallel()

		script := `
            pub fun main() {
                let x: Fix64 = 1.4
            }
        `

		meter := newTestMemoryGauge()
		inter := parseCheckAndInterpretWithMemoryMetering(t, script, meter)

		_, err := inter.Invoke("main")
		require.NoError(t, err)

<<<<<<< HEAD
		assert.Equal(t, uint64(8), meter.getMemory(common.MemoryKindNumber))
		assert.Equal(t, uint64(80), meter.getMemory(common.MemoryKindBigInt))
=======
		assert.Equal(t, uint64(8), meter.getMemory(common.MemoryKindNumberValue))
>>>>>>> b4a37c41
	})

	t.Run("addition", func(t *testing.T) {

		t.Parallel()

		script := `
            pub fun main() {
                let x: Fix64 = 1.4 + 2.5
            }
        `

		meter := newTestMemoryGauge()
		inter := parseCheckAndInterpretWithMemoryMetering(t, script, meter)

		_, err := inter.Invoke("main")
		require.NoError(t, err)

		// two literals: 8 + 8
		// result: 8
<<<<<<< HEAD
		assert.Equal(t, uint64(24), meter.getMemory(common.MemoryKindNumber))

		assert.Equal(t, uint64(160), meter.getMemory(common.MemoryKindBigInt))
=======
		assert.Equal(t, uint64(24), meter.getMemory(common.MemoryKindNumberValue))
>>>>>>> b4a37c41
	})

	t.Run("saturating addition", func(t *testing.T) {

		t.Parallel()

		script := `
            pub fun main() {
                let x: Fix64 = 1.4
                let y: Fix64 = x.saturatingAdd(2.5)
            }
        `

		meter := newTestMemoryGauge()
		inter := parseCheckAndInterpretWithMemoryMetering(t, script, meter)

		_, err := inter.Invoke("main")
		require.NoError(t, err)

		// two literals: 8 + 8
		// result: 8
<<<<<<< HEAD
		assert.Equal(t, uint64(24), meter.getMemory(common.MemoryKindNumber))

		assert.Equal(t, uint64(160), meter.getMemory(common.MemoryKindBigInt))
=======
		assert.Equal(t, uint64(24), meter.getMemory(common.MemoryKindNumberValue))
>>>>>>> b4a37c41
	})

	t.Run("subtraction", func(t *testing.T) {

		t.Parallel()

		script := `
            pub fun main() {
                let x: Fix64 = 1.4 - 2.5
            }
        `

		meter := newTestMemoryGauge()
		inter := parseCheckAndInterpretWithMemoryMetering(t, script, meter)

		_, err := inter.Invoke("main")
		require.NoError(t, err)

		// two literals: 8 + 8
		// result: 8
<<<<<<< HEAD
		assert.Equal(t, uint64(24), meter.getMemory(common.MemoryKindNumber))

		assert.Equal(t, uint64(160), meter.getMemory(common.MemoryKindBigInt))
=======
		assert.Equal(t, uint64(24), meter.getMemory(common.MemoryKindNumberValue))
>>>>>>> b4a37c41
	})

	t.Run("saturating subtraction", func(t *testing.T) {

		t.Parallel()

		script := `
            pub fun main() {
                let x: Fix64 = 1.4
                let y: Fix64 = x.saturatingSubtract(2.5)
            }
        `

		meter := newTestMemoryGauge()
		inter := parseCheckAndInterpretWithMemoryMetering(t, script, meter)

		_, err := inter.Invoke("main")
		require.NoError(t, err)

		// two literals: 8 + 8
		// result: 8
<<<<<<< HEAD
		assert.Equal(t, uint64(24), meter.getMemory(common.MemoryKindNumber))

		assert.Equal(t, uint64(160), meter.getMemory(common.MemoryKindBigInt))
=======
		assert.Equal(t, uint64(24), meter.getMemory(common.MemoryKindNumberValue))
>>>>>>> b4a37c41
	})

	t.Run("multiplication", func(t *testing.T) {

		t.Parallel()

		script := `
            pub fun main() {
                let x: Fix64 = 1.4 * 2.5
            }
        `

		meter := newTestMemoryGauge()
		inter := parseCheckAndInterpretWithMemoryMetering(t, script, meter)

		_, err := inter.Invoke("main")
		require.NoError(t, err)

		// two literals: 8 + 8
		// result: 8
<<<<<<< HEAD
		assert.Equal(t, uint64(24), meter.getMemory(common.MemoryKindNumber))

		assert.Equal(t, uint64(160), meter.getMemory(common.MemoryKindBigInt))
=======
		assert.Equal(t, uint64(24), meter.getMemory(common.MemoryKindNumberValue))
>>>>>>> b4a37c41
	})

	t.Run("saturating multiplication", func(t *testing.T) {

		t.Parallel()

		script := `
            pub fun main() {
                let x: Fix64 = 1.4
                let y: Fix64 = x.saturatingMultiply(2.5)
            }
        `

		meter := newTestMemoryGauge()
		inter := parseCheckAndInterpretWithMemoryMetering(t, script, meter)

		_, err := inter.Invoke("main")
		require.NoError(t, err)

		// two literals: 8 + 8
		// result: 8
<<<<<<< HEAD
		assert.Equal(t, uint64(24), meter.getMemory(common.MemoryKindNumber))

		assert.Equal(t, uint64(160), meter.getMemory(common.MemoryKindBigInt))
=======
		assert.Equal(t, uint64(24), meter.getMemory(common.MemoryKindNumberValue))
>>>>>>> b4a37c41
	})

	t.Run("division", func(t *testing.T) {

		t.Parallel()

		script := `
            pub fun main() {
                let x: Fix64 = 3.4 / 2.5
            }
        `

		meter := newTestMemoryGauge()
		inter := parseCheckAndInterpretWithMemoryMetering(t, script, meter)

		_, err := inter.Invoke("main")
		require.NoError(t, err)

		// two literals: 8 + 8
		// result: 8
<<<<<<< HEAD
		assert.Equal(t, uint64(24), meter.getMemory(common.MemoryKindNumber))

		assert.Equal(t, uint64(160), meter.getMemory(common.MemoryKindBigInt))
=======
		assert.Equal(t, uint64(24), meter.getMemory(common.MemoryKindNumberValue))
>>>>>>> b4a37c41
	})

	t.Run("saturating division", func(t *testing.T) {

		t.Parallel()

		script := `
            pub fun main() {
                let x: Fix64 = 3.4
                let y: Fix64 = x.saturatingMultiply(2.5)
            }
        `

		meter := newTestMemoryGauge()
		inter := parseCheckAndInterpretWithMemoryMetering(t, script, meter)

		_, err := inter.Invoke("main")
		require.NoError(t, err)

		// two literals: 8 + 8
		// result: 8
<<<<<<< HEAD
		assert.Equal(t, uint64(24), meter.getMemory(common.MemoryKindNumber))

		assert.Equal(t, uint64(160), meter.getMemory(common.MemoryKindBigInt))
=======
		assert.Equal(t, uint64(24), meter.getMemory(common.MemoryKindNumberValue))
>>>>>>> b4a37c41
	})

	t.Run("modulo", func(t *testing.T) {

		t.Parallel()

		script := `
            pub fun main() {
                let x: Fix64 = 3.4 % 2.5
            }
        `

		meter := newTestMemoryGauge()
		inter := parseCheckAndInterpretWithMemoryMetering(t, script, meter)

		_, err := inter.Invoke("main")
		require.NoError(t, err)

		// two literals: 8 + 8
		// quotient (div) : 8
		// truncatedQuotient: 8
		// truncatedQuotient.Mul(o): 8
		// result: 8
<<<<<<< HEAD
		assert.Equal(t, uint64(48), meter.getMemory(common.MemoryKindNumber))

		assert.Equal(t, uint64(160), meter.getMemory(common.MemoryKindBigInt))
=======
		assert.Equal(t, uint64(48), meter.getMemory(common.MemoryKindNumberValue))
>>>>>>> b4a37c41
	})

	t.Run("negation", func(t *testing.T) {

		t.Parallel()

		script := `
            pub fun main() {
                let x: Fix64 = 1.4
                let y: Fix64 = -x
            }
        `

		meter := newTestMemoryGauge()
		inter := parseCheckAndInterpretWithMemoryMetering(t, script, meter)

		_, err := inter.Invoke("main")
		require.NoError(t, err)

		// x: 8
		// y: 8
<<<<<<< HEAD
		assert.Equal(t, uint64(16), meter.getMemory(common.MemoryKindNumber))

		assert.Equal(t, uint64(80), meter.getMemory(common.MemoryKindBigInt))
=======
		assert.Equal(t, uint64(16), meter.getMemory(common.MemoryKindNumberValue))
>>>>>>> b4a37c41
	})

	t.Run("creation as supertype", func(t *testing.T) {

		t.Parallel()

		script := `
            pub fun main() {
                let x: FixedPoint = -1.4
            }
        `

		meter := newTestMemoryGauge()
		inter := parseCheckAndInterpretWithMemoryMetering(t, script, meter)

		_, err := inter.Invoke("main")
		require.NoError(t, err)

<<<<<<< HEAD
		assert.Equal(t, uint64(8), meter.getMemory(common.MemoryKindNumber))
		assert.Equal(t, uint64(80), meter.getMemory(common.MemoryKindBigInt))
=======
		assert.Equal(t, uint64(8), meter.getMemory(common.MemoryKindNumberValue))
>>>>>>> b4a37c41
	})

	t.Run("logical operations", func(t *testing.T) {

		t.Parallel()

		script := `
            pub fun main() {
                let x: Fix64 = 1.0
                x == 1.0
                x != 1.0
                x > 1.0
                x >= 1.0
                x < 1.0
                x <= 1.0
            }
        `

		meter := newTestMemoryGauge()
		inter := parseCheckAndInterpretWithMemoryMetering(t, script, meter)

		_, err := inter.Invoke("main")
		require.NoError(t, err)

<<<<<<< HEAD
		assert.Equal(t, uint64(6), meter.getMemory(common.MemoryKindBool))
		assert.Equal(t, uint64(560), meter.getMemory(common.MemoryKindBigInt))
=======
		assert.Equal(t, uint64(6), meter.getMemory(common.MemoryKindBoolValue))
>>>>>>> b4a37c41
	})
}

func TestInterpretUFix64Metering(t *testing.T) {

	t.Parallel()

	t.Run("creation", func(t *testing.T) {

		t.Parallel()

		script := `
            pub fun main() {
                let x: UFix64 = 1.4
            }
        `

		meter := newTestMemoryGauge()
		inter := parseCheckAndInterpretWithMemoryMetering(t, script, meter)

		_, err := inter.Invoke("main")
		require.NoError(t, err)

<<<<<<< HEAD
		assert.Equal(t, uint64(8), meter.getMemory(common.MemoryKindNumber))
		assert.Equal(t, uint64(80), meter.getMemory(common.MemoryKindBigInt))
=======
		assert.Equal(t, uint64(8), meter.getMemory(common.MemoryKindNumberValue))
>>>>>>> b4a37c41
	})

	t.Run("addition", func(t *testing.T) {

		t.Parallel()

		script := `
            pub fun main() {
                let x: UFix64 = 1.4 + 2.5
            }
        `

		meter := newTestMemoryGauge()
		inter := parseCheckAndInterpretWithMemoryMetering(t, script, meter)

		_, err := inter.Invoke("main")
		require.NoError(t, err)

		// two literals: 8 + 8
		// result: 8
<<<<<<< HEAD
		assert.Equal(t, uint64(24), meter.getMemory(common.MemoryKindNumber))

		assert.Equal(t, uint64(160), meter.getMemory(common.MemoryKindBigInt))
=======
		assert.Equal(t, uint64(24), meter.getMemory(common.MemoryKindNumberValue))
>>>>>>> b4a37c41
	})

	t.Run("saturating addition", func(t *testing.T) {

		t.Parallel()

		script := `
            pub fun main() {
                let x: UFix64 = 1.4
                let y: UFix64 = x.saturatingAdd(2.5)
            }
        `

		meter := newTestMemoryGauge()
		inter := parseCheckAndInterpretWithMemoryMetering(t, script, meter)

		_, err := inter.Invoke("main")
		require.NoError(t, err)

		// two literals: 8 + 8
		// result: 8
<<<<<<< HEAD
		assert.Equal(t, uint64(24), meter.getMemory(common.MemoryKindNumber))

		assert.Equal(t, uint64(160), meter.getMemory(common.MemoryKindBigInt))
=======
		assert.Equal(t, uint64(24), meter.getMemory(common.MemoryKindNumberValue))
>>>>>>> b4a37c41
	})

	t.Run("subtraction", func(t *testing.T) {

		t.Parallel()

		script := `
            pub fun main() {
                let x: UFix64 = 2.5 - 1.4 
            }
        `

		meter := newTestMemoryGauge()
		inter := parseCheckAndInterpretWithMemoryMetering(t, script, meter)

		_, err := inter.Invoke("main")
		require.NoError(t, err)

		// two literals: 8 + 8
		// result: 8
<<<<<<< HEAD
		assert.Equal(t, uint64(24), meter.getMemory(common.MemoryKindNumber))

		assert.Equal(t, uint64(160), meter.getMemory(common.MemoryKindBigInt))
=======
		assert.Equal(t, uint64(24), meter.getMemory(common.MemoryKindNumberValue))
>>>>>>> b4a37c41
	})

	t.Run("saturating subtraction", func(t *testing.T) {

		t.Parallel()

		script := `
            pub fun main() {
                let x: UFix64 = 1.4
                let y: UFix64 = x.saturatingSubtract(2.5)
            }
        `

		meter := newTestMemoryGauge()
		inter := parseCheckAndInterpretWithMemoryMetering(t, script, meter)

		_, err := inter.Invoke("main")
		require.NoError(t, err)

		// two literals: 8 + 8
		// result: 8
<<<<<<< HEAD
		assert.Equal(t, uint64(24), meter.getMemory(common.MemoryKindNumber))

		assert.Equal(t, uint64(160), meter.getMemory(common.MemoryKindBigInt))
=======
		assert.Equal(t, uint64(24), meter.getMemory(common.MemoryKindNumberValue))
>>>>>>> b4a37c41
	})

	t.Run("multiplication", func(t *testing.T) {

		t.Parallel()

		script := `
            pub fun main() {
                let x: UFix64 = 1.4 * 2.5
            }
        `

		meter := newTestMemoryGauge()
		inter := parseCheckAndInterpretWithMemoryMetering(t, script, meter)

		_, err := inter.Invoke("main")
		require.NoError(t, err)

		// two literals: 8 + 8
		// result: 8
<<<<<<< HEAD
		assert.Equal(t, uint64(24), meter.getMemory(common.MemoryKindNumber))

		assert.Equal(t, uint64(160), meter.getMemory(common.MemoryKindBigInt))
=======
		assert.Equal(t, uint64(24), meter.getMemory(common.MemoryKindNumberValue))
>>>>>>> b4a37c41
	})

	t.Run("saturating multiplication", func(t *testing.T) {

		t.Parallel()

		script := `
            pub fun main() {
                let x: UFix64 = 1.4
                let y: UFix64 = x.saturatingMultiply(2.5)
            }
        `

		meter := newTestMemoryGauge()
		inter := parseCheckAndInterpretWithMemoryMetering(t, script, meter)

		_, err := inter.Invoke("main")
		require.NoError(t, err)

		// two literals: 8 + 8
		// result: 8
<<<<<<< HEAD
		assert.Equal(t, uint64(24), meter.getMemory(common.MemoryKindNumber))

		assert.Equal(t, uint64(160), meter.getMemory(common.MemoryKindBigInt))
=======
		assert.Equal(t, uint64(24), meter.getMemory(common.MemoryKindNumberValue))
>>>>>>> b4a37c41
	})

	t.Run("division", func(t *testing.T) {

		t.Parallel()

		script := `
            pub fun main() {
                let x: UFix64 = 3.4 / 2.5
            }
        `

		meter := newTestMemoryGauge()
		inter := parseCheckAndInterpretWithMemoryMetering(t, script, meter)

		_, err := inter.Invoke("main")
		require.NoError(t, err)

		// two literals: 8 + 8
		// result: 8
<<<<<<< HEAD
		assert.Equal(t, uint64(24), meter.getMemory(common.MemoryKindNumber))

		assert.Equal(t, uint64(160), meter.getMemory(common.MemoryKindBigInt))
=======
		assert.Equal(t, uint64(24), meter.getMemory(common.MemoryKindNumberValue))
>>>>>>> b4a37c41
	})

	t.Run("saturating division", func(t *testing.T) {

		t.Parallel()

		script := `
            pub fun main() {
                let x: UFix64 = 3.4
                let y: UFix64 = x.saturatingMultiply(2.5)
            }
        `

		meter := newTestMemoryGauge()
		inter := parseCheckAndInterpretWithMemoryMetering(t, script, meter)

		_, err := inter.Invoke("main")
		require.NoError(t, err)

		// two literals: 8 + 8
		// result: 8
<<<<<<< HEAD
		assert.Equal(t, uint64(24), meter.getMemory(common.MemoryKindNumber))

		assert.Equal(t, uint64(160), meter.getMemory(common.MemoryKindBigInt))
=======
		assert.Equal(t, uint64(24), meter.getMemory(common.MemoryKindNumberValue))
>>>>>>> b4a37c41
	})

	t.Run("modulo", func(t *testing.T) {

		t.Parallel()

		script := `
            pub fun main() {
                let x: UFix64 = 3.4 % 2.5
            }
        `

		meter := newTestMemoryGauge()
		inter := parseCheckAndInterpretWithMemoryMetering(t, script, meter)

		_, err := inter.Invoke("main")
		require.NoError(t, err)

		// two literals: 8 + 8
		// quotient (div) : 8
		// truncatedQuotient: 8
		// truncatedQuotient.Mul(o): 8
		// result: 8
<<<<<<< HEAD
		assert.Equal(t, uint64(48), meter.getMemory(common.MemoryKindNumber))

		assert.Equal(t, uint64(160), meter.getMemory(common.MemoryKindBigInt))
=======
		assert.Equal(t, uint64(48), meter.getMemory(common.MemoryKindNumberValue))
>>>>>>> b4a37c41
	})

	t.Run("creation as supertype", func(t *testing.T) {

		t.Parallel()

		script := `
            pub fun main() {
                let x: FixedPoint = 1.4
            }
        `

		meter := newTestMemoryGauge()
		inter := parseCheckAndInterpretWithMemoryMetering(t, script, meter)

		_, err := inter.Invoke("main")
		require.NoError(t, err)

<<<<<<< HEAD
		assert.Equal(t, uint64(8), meter.getMemory(common.MemoryKindNumber))

		assert.Equal(t, uint64(80), meter.getMemory(common.MemoryKindBigInt))
=======
		assert.Equal(t, uint64(8), meter.getMemory(common.MemoryKindNumberValue))
>>>>>>> b4a37c41
	})

	t.Run("logical operations", func(t *testing.T) {

		t.Parallel()

		script := `
            pub fun main() {
                let x: UFix64 = 1.0
                x == 1.0
                x != 1.0
                x > 1.0
                x >= 1.0
                x < 1.0
                x <= 1.0
            }
        `

		meter := newTestMemoryGauge()
		inter := parseCheckAndInterpretWithMemoryMetering(t, script, meter)

		_, err := inter.Invoke("main")
		require.NoError(t, err)

<<<<<<< HEAD
		assert.Equal(t, uint64(6), meter.getMemory(common.MemoryKindBool))

		assert.Equal(t, uint64(560), meter.getMemory(common.MemoryKindBigInt))
=======
		assert.Equal(t, uint64(6), meter.getMemory(common.MemoryKindBoolValue))
>>>>>>> b4a37c41
	})
}

func TestInterpretTokenMetering(t *testing.T) {
	t.Parallel()

	t.Run("identifier tokens", func(t *testing.T) {
		t.Parallel()

		script := `
            pub fun main() {
                var x: String = "hello"
            }

            pub struct foo {
                var x: Int

                init() {
                    self.x = 4
                }
            }
        `
		meter := newTestMemoryGauge()
		inter := parseCheckAndInterpretWithMemoryMetering(t, script, meter)

		_, err := inter.Invoke("main")
		require.NoError(t, err)

		assert.Equal(t, uint64(15), meter.getMemory(common.MemoryKindSyntaxToken))
		assert.Equal(t, uint64(17), meter.getMemory(common.MemoryKindValueToken))
		assert.Equal(t, uint64(25), meter.getMemory(common.MemoryKindSpaceToken))
		assert.Equal(t, uint64(257), meter.getMemory(common.MemoryKindRawString))
	})

	t.Run("syntax tokens", func(t *testing.T) {
		t.Parallel()

		script := `
            pub fun main() {
                var a: [String] = []
                var b = 4 + 6
                var c = true && false != false
                var d = 4 as! AnyStruct
            }
        `
		meter := newTestMemoryGauge()
		inter := parseCheckAndInterpretWithMemoryMetering(t, script, meter)

		_, err := inter.Invoke("main")
		require.NoError(t, err)
		assert.Equal(t, uint64(17), meter.getMemory(common.MemoryKindSyntaxToken))
		assert.Equal(t, uint64(19), meter.getMemory(common.MemoryKindValueToken))
		assert.Equal(t, uint64(31), meter.getMemory(common.MemoryKindSpaceToken))
		assert.Equal(t, uint64(235), meter.getMemory(common.MemoryKindRawString))
	})

	t.Run("comments", func(t *testing.T) {
		t.Parallel()

		script := `
            /*  first line
                second line
            */

            // single line comment
            pub fun main() {}
        `
		meter := newTestMemoryGauge()
		inter := parseCheckAndInterpretWithMemoryMetering(t, script, meter)

		_, err := inter.Invoke("main")
		require.NoError(t, err)

		// block comment start, end, (, ), {, }
		// Line comment start is not emitted
		assert.Equal(t, uint64(6), meter.getMemory(common.MemoryKindSyntaxToken))

		assert.Equal(t, uint64(5), meter.getMemory(common.MemoryKindValueToken))
		assert.Equal(t, uint64(7), meter.getMemory(common.MemoryKindSpaceToken))
		assert.Equal(t, uint64(149), meter.getMemory(common.MemoryKindRawString))
	})

	t.Run("numeric literals", func(t *testing.T) {
		t.Parallel()

		script := `
            pub fun main() {
                var a = 1
                var b = 0b1
                var c = 0o1
                var d = 0x1
                var e = 1.4
            }
        `
		meter := newTestMemoryGauge()
		inter := parseCheckAndInterpretWithMemoryMetering(t, script, meter)

		_, err := inter.Invoke("main")
		require.NoError(t, err)
		assert.Equal(t, uint64(9), meter.getMemory(common.MemoryKindSyntaxToken))
		assert.Equal(t, uint64(18), meter.getMemory(common.MemoryKindValueToken))
		assert.Equal(t, uint64(26), meter.getMemory(common.MemoryKindSpaceToken))
		assert.Equal(t, uint64(225), meter.getMemory(common.MemoryKindRawString))
	})
}

func TestInterpreterStringLocationMetering(t *testing.T) {
	t.Parallel()

	t.Run("creation", func(t *testing.T) {
		t.Parallel()

		// Raw string count with empty location

		script := `
            struct S {}

            pub fun main(account: AuthAccount) {
                let s = CompositeType("")
            }
        `
		meter := newTestMemoryGauge()
		inter := parseCheckAndInterpretWithMemoryMetering(t, script, meter)
		account := newTestAuthAccountValue(inter, interpreter.AddressValue{})
		_, err := inter.Invoke("main", account)
		require.NoError(t, err)

		emptyLocationStringCount := meter.getMemory(common.MemoryKindRawString)

		// Raw string count with non-empty location

		script = `
            struct S {}

            pub fun main(account: AuthAccount) {
                let s = CompositeType("S.test.S")
            }
        `

		meter = newTestMemoryGauge()
		inter = parseCheckAndInterpretWithMemoryMetering(t, script, meter)
		account = newTestAuthAccountValue(inter, interpreter.AddressValue{})
		_, err = inter.Invoke("main", account)
		require.NoError(t, err)

		testLocationStringCount := meter.getMemory(common.MemoryKindRawString)

		// raw string location is "test" + locationIDs
		assert.Equal(t, uint64(21), testLocationStringCount-emptyLocationStringCount)

		assert.Equal(t, uint64(1), meter.getMemory(common.MemoryKindCompositeStaticType))

		assert.Equal(t, uint64(1), meter.getMemory(common.MemoryKindCompositeStaticType))
	})
}

func TestInterpretIdentifierMetering(t *testing.T) {
	t.Parallel()

	t.Run("variable", func(t *testing.T) {
		t.Parallel()

		script := `
            pub fun main() {
                let foo = 4
                let bar = 5
            }
        `
		meter := newTestMemoryGauge()
		inter := parseCheckAndInterpretWithMemoryMetering(t, script, meter)

		_, err := inter.Invoke("main")
		require.NoError(t, err)

		// 'main', 'foo', 'bar', empty-return-type
		assert.Equal(t, uint64(4), meter.getMemory(common.MemoryKindIdentifier))
	})

	t.Run("parameters", func(t *testing.T) {
		t.Parallel()

		script := `
            pub fun main(foo: String, bar: String) {
            }
        `
		meter := newTestMemoryGauge()
		inter := parseCheckAndInterpretWithMemoryMetering(t, script, meter)

		_, err := inter.Invoke(
			"main",
			interpreter.NewUnmeteredStringValue("x"),
			interpreter.NewUnmeteredStringValue("y"),
		)
		require.NoError(t, err)

		// 'main', 'foo', 'String', 'bar', 'String', empty-return-type
		assert.Equal(t, uint64(6), meter.getMemory(common.MemoryKindIdentifier))
	})

	t.Run("composite declaration", func(t *testing.T) {
		t.Parallel()

		script := `
            pub fun main() {}

            pub struct foo {
                var x: String
                var y: String

                init() {
                    self.x = "a"
                    self.y = "b"
                }

                pub fun bar() {}
            }
        `

		meter := newTestMemoryGauge()
		inter := parseCheckAndInterpretWithMemoryMetering(t, script, meter)

		_, err := inter.Invoke("main")
		require.NoError(t, err)
		assert.Equal(t, uint64(16), meter.getMemory(common.MemoryKindIdentifier))
	})

	t.Run("member resolvers", func(t *testing.T) {
		t.Parallel()

		script := `
            pub fun main() {            // 2 - 'main', empty-return-type
                let foo = ["a", "b"]    // 1
                foo.length              // 3 - 'foo', 'length', constant field resolver
                foo.length              // 3 - 'foo', 'length', constant field resolver (not re-used)
                foo.removeFirst()       // 3 - 'foo', 'removeFirst', function resolver
                foo.removeFirst()       // 3 - 'foo', 'removeFirst', function resolver (not re-used)
            }
        `

		meter := newTestMemoryGauge()
		inter := parseCheckAndInterpretWithMemoryMetering(t, script, meter)

		_, err := inter.Invoke("main")
		require.NoError(t, err)
		assert.Equal(t, uint64(15), meter.getMemory(common.MemoryKindIdentifier))
		assert.Equal(t, uint64(3), meter.getMemory(common.MemoryKindPrimitiveStaticType))
	})
}

func TestInterpretInterfaceStaticType(t *testing.T) {
	t.Parallel()

	t.Run("RestrictedType", func(t *testing.T) {
		t.Parallel()

		script := `
            struct interface I {}

            pub fun main() {
                let type = Type<AnyStruct{I}>()

                RestrictedType(
                    identifier: type.identifier,
                    restrictions: [type.identifier]
                )
            }
        `

		meter := newTestMemoryGauge()
		inter := parseCheckAndInterpretWithMemoryMetering(t, script, meter)

		_, err := inter.Invoke("main")
		require.NoError(t, err)

		assert.Equal(t, uint64(1), meter.getMemory(common.MemoryKindInterfaceStaticType))
		assert.Equal(t, uint64(1), meter.getMemory(common.MemoryKindRestrictedStaticType))
	})
}

func TestInterpretFunctionStaticType(t *testing.T) {
	t.Parallel()

	t.Run("FunctionType", func(t *testing.T) {
		t.Parallel()

		script := `
            pub fun main() {
                FunctionType(parameters: [], return: Type<Never>())
            }
        `

		meter := newTestMemoryGauge()
		inter := parseCheckAndInterpretWithMemoryMetering(t, script, meter)

		_, err := inter.Invoke("main")
		require.NoError(t, err)

		assert.Equal(t, uint64(1), meter.getMemory(common.MemoryKindFunctionStaticType))
	})

	t.Run("array element", func(t *testing.T) {
		t.Parallel()

		script := `
            pub fun hello() {}

            pub fun main() {
                let a = [hello]
            }
        `

		meter := newTestMemoryGauge()
		inter := parseCheckAndInterpretWithMemoryMetering(t, script, meter)

		_, err := inter.Invoke("main")
		require.NoError(t, err)

		assert.Equal(t, uint64(2), meter.getMemory(common.MemoryKindFunctionStaticType))
	})

	t.Run("set bound function to variable", func(t *testing.T) {
		t.Parallel()

		script := `
            pub struct S {
                fun naught() {}
            }

            pub fun main() {
                let x = S()
                let y = x.naught
            }
        `

		meter := newTestMemoryGauge()
		inter := parseCheckAndInterpretWithMemoryMetering(t, script, meter)

		_, err := inter.Invoke("main")
		require.NoError(t, err)

		assert.Equal(t, uint64(1), meter.getMemory(common.MemoryKindFunctionStaticType))
	})

	t.Run("isInstance", func(t *testing.T) {
		t.Parallel()

		script := `
            pub struct S {
                fun naught() {}
            }

            pub fun main() {
                let x = S()
                x.naught.isInstance(Type<Int>())
            }
        `

		meter := newTestMemoryGauge()
		inter := parseCheckAndInterpretWithMemoryMetering(t, script, meter)

		_, err := inter.Invoke("main")
		require.NoError(t, err)

		assert.Equal(t, uint64(1), meter.getMemory(common.MemoryKindFunctionStaticType))
	})
}

func TestInterpretASTMetering(t *testing.T) {
	t.Parallel()

	t.Run("arguments", func(t *testing.T) {
		t.Parallel()

		script := `
            pub fun main() {
                foo(a: "hello", b: 23)
                bar("hello", 23)
            }

            pub fun foo(a: String, b: Int) {
            }

            pub fun bar(_ a: String, _ b: Int) {
            }
        `
		meter := newTestMemoryGauge()
		inter := parseCheckAndInterpretWithMemoryMetering(t, script, meter)

		_, err := inter.Invoke("main")
		require.NoError(t, err)

		assert.Equal(t, uint64(4), meter.getMemory(common.MemoryKindArgument))
	})

	t.Run("blocks", func(t *testing.T) {
		script := `
            pub fun main() {
                var i = 0
                if i != 0 {
                    i = 0
                }

                while i < 2 {
                    i = i + 1
                }

                var a = "foo"
                switch i {
                    case 1:
                        a = "foo_1"
                    case 2:
                        a = "foo_2"
                    case 3:
                        a = "foo_3"
                }
            }
        `

		meter := newTestMemoryGauge()
		inter := parseCheckAndInterpretWithMemoryMetering(t, script, meter)

		_, err := inter.Invoke("main")
		require.NoError(t, err)
		assert.Equal(t, uint64(7), meter.getMemory(common.MemoryKindBlock))
		assert.Equal(t, uint64(1), meter.getMemory(common.MemoryKindFunctionBlock))
	})

	t.Run("declarations", func(t *testing.T) {
		script := `
            import Foo from 0x42

            pub let x = 1
            pub var y = 2

            pub fun main() {
                var z = 3
            }

            pub fun foo(_ x: String, _ y: Int) {}

            pub struct A {
                pub var a: String

                init() {
                    self.a = "hello"
                }
            }

            pub struct interface B {}

            pub resource C {
                let a: Int

                init() {
                    self.a = 6
                }
            }

            pub resource interface D {}

            pub enum E: Int8 {
                pub case a
                pub case b
                pub case c
            }

            transaction {}

            #pragma
        `

		importedChecker, err := checker.ParseAndCheckWithOptions(t,
			`
                pub let Foo = 1
            `,
			checker.ParseAndCheckOptions{
				Location: utils.ImportedLocation,
			},
		)
		require.NoError(t, err)

		meter := newTestMemoryGauge()
		inter, err := parseCheckAndInterpretWithOptionsAndMemoryMetering(
			t,
			script,
			ParseCheckAndInterpretOptions{
				CheckerOptions: []sema.Option{
					sema.WithImportHandler(
						func(_ *sema.Checker, _ common.Location, _ ast.Range) (sema.Import, error) {
							return sema.ElaborationImport{
								Elaboration: importedChecker.Elaboration,
							}, nil
						},
					),
				},
				Options: []interpreter.Option{
					interpreter.WithImportLocationHandler(
						func(inter *interpreter.Interpreter, location common.Location) interpreter.Import {
							require.IsType(t, common.AddressLocation{}, location)
							program := interpreter.ProgramFromChecker(importedChecker)
							subInterpreter, err := inter.NewSubInterpreter(program, location)
							if err != nil {
								panic(err)
							}

							return interpreter.InterpreterImport{
								Interpreter: subInterpreter,
							}
						},
					),
				},
			},
			meter,
		)
		require.NoError(t, err)

		_, err = inter.Invoke("main")
		require.NoError(t, err)

		assert.Equal(t, uint64(4), meter.getMemory(common.MemoryKindFunctionDeclaration))
		assert.Equal(t, uint64(3), meter.getMemory(common.MemoryKindCompositeDeclaration))
		assert.Equal(t, uint64(2), meter.getMemory(common.MemoryKindInterfaceDeclaration))
		assert.Equal(t, uint64(3), meter.getMemory(common.MemoryKindEnumCaseDeclaration))
		assert.Equal(t, uint64(2), meter.getMemory(common.MemoryKindFieldDeclaration))
		assert.Equal(t, uint64(1), meter.getMemory(common.MemoryKindTransactionDeclaration))
		assert.Equal(t, uint64(1), meter.getMemory(common.MemoryKindImportDeclaration))
		assert.Equal(t, uint64(3), meter.getMemory(common.MemoryKindVariableDeclaration))
		assert.Equal(t, uint64(2), meter.getMemory(common.MemoryKindSpecialFunctionDeclaration))
		assert.Equal(t, uint64(1), meter.getMemory(common.MemoryKindPragmaDeclaration))

		assert.Equal(t, uint64(4), meter.getMemory(common.MemoryKindFunctionBlock))
		assert.Equal(t, uint64(2), meter.getMemory(common.MemoryKindParameter))
		assert.Equal(t, uint64(4), meter.getMemory(common.MemoryKindParameterList))
		assert.Equal(t, uint64(1), meter.getMemory(common.MemoryKindProgram))
		assert.Equal(t, uint64(13), meter.getMemory(common.MemoryKindMembers))
	})

	t.Run("statements", func(t *testing.T) {
		t.Parallel()

		script := `
            pub fun main() {
                var a = 5

                while a < 10 {               // while
                    if a == 5 {              // if
                        a = a + 1            // assignment
                        continue             // continue
                    }
                    break                    // break
                }

                foo()                        // expression statement

                for value in [1, 2, 3] {}    // for

                var r1 <- create bar()
                var r2 <- create bar()
                r1 <-> r2                    // swap

                destroy r1                   // expression statement
                destroy r2                   // expression statement

                switch a {                   // switch
                    case 1:
                        a = 2                // assignment
                }
            }

            pub fun foo(): Int {
                 return 5                    // return
            }

            resource bar {}

            pub contract Events {
                event FooEvent(x: Int, y: Int)

                fun events() {
                    emit FooEvent(x: 1, y: 2)    // emit
                }
            }
        `
		meter := newTestMemoryGauge()

		inter, err := parseCheckAndInterpretWithOptionsAndMemoryMetering(
			t,
			script,
			ParseCheckAndInterpretOptions{
				Options: []interpreter.Option{
					interpreter.WithContractValueHandler(func(
						inter *interpreter.Interpreter,
						compositeType *sema.CompositeType,
						constructorGenerator func(common.Address) *interpreter.HostFunctionValue,
						invocationRange ast.Range,
					) *interpreter.CompositeValue {
						// Just return a dummy value
						return &interpreter.CompositeValue{}
					}),
				},
			},
			meter,
		)
		require.NoError(t, err)

		_, err = inter.Invoke("main")
		require.NoError(t, err)

		assert.Equal(t, uint64(2), meter.getMemory(common.MemoryKindAssignmentStatement))
		assert.Equal(t, uint64(1), meter.getMemory(common.MemoryKindBreakStatement))
		assert.Equal(t, uint64(1), meter.getMemory(common.MemoryKindContinueStatement))
		assert.Equal(t, uint64(1), meter.getMemory(common.MemoryKindIfStatement))
		assert.Equal(t, uint64(1), meter.getMemory(common.MemoryKindForStatement))
		assert.Equal(t, uint64(1), meter.getMemory(common.MemoryKindWhileStatement))
		assert.Equal(t, uint64(1), meter.getMemory(common.MemoryKindReturnStatement))
		assert.Equal(t, uint64(1), meter.getMemory(common.MemoryKindSwapStatement))
		assert.Equal(t, uint64(3), meter.getMemory(common.MemoryKindExpressionStatement))
		assert.Equal(t, uint64(1), meter.getMemory(common.MemoryKindSwitchStatement))
		assert.Equal(t, uint64(1), meter.getMemory(common.MemoryKindEmitStatement))

		assert.Equal(t, uint64(5), meter.getMemory(common.MemoryKindTransfer))
		assert.Equal(t, uint64(6), meter.getMemory(common.MemoryKindMembers))
		assert.Equal(t, uint64(7), meter.getMemory(common.MemoryKindPrimitiveStaticType))
	})

	t.Run("expressions", func(t *testing.T) {
		t.Parallel()

		script := `
            pub fun main() {
                var a = 5                                // integer expr
                var b = 1.2 + 2.3                        // binary, fixed-point expr
                var c = !true                            // unary, boolean expr
                var d: String? = "hello"                 // string expr
                var e = nil                              // nil expr
                var f: [AnyStruct] = [[], [], []]        // array expr
                var g: {Int: {Int: AnyStruct}} = {1:{}}  // nil expr
                var h <- create bar()                    // create, identifier, invocation
                var i = h.baz                            // member access, identifier x2
                destroy h                                // destroy
                var j = f[0]                             // index access, identifier, integer
                var k = fun() {}                         // function expr
                k()                                      // identifier, invocation
                var l = c ? 1 : 2                        // conditional, identifier, integer x2
                var m = d as AnyStruct                   // casting, identifier
                var n = &d as &AnyStruct                 // reference, casting, identifier
                var o = d!                               // force, identifier
                var p = /public/somepath                 // path
            }

            resource bar {
                let baz: Int
                init() {
                    self.baz = 0x4
                }
            }
        `
		meter := newTestMemoryGauge()

		inter := parseCheckAndInterpretWithMemoryMetering(t, script, meter)

		_, err := inter.Invoke("main")
		require.NoError(t, err)

		assert.Equal(t, uint64(1), meter.getMemory(common.MemoryKindBooleanExpression))
		assert.Equal(t, uint64(1), meter.getMemory(common.MemoryKindNilExpression))
		assert.Equal(t, uint64(1), meter.getMemory(common.MemoryKindStringExpression))
		assert.Equal(t, uint64(6), meter.getMemory(common.MemoryKindIntegerExpression))
		assert.Equal(t, uint64(2), meter.getMemory(common.MemoryKindFixedPointExpression))
		assert.Equal(t, uint64(7), meter.getMemory(common.MemoryKindArrayExpression))
		assert.Equal(t, uint64(3), meter.getMemory(common.MemoryKindDictionaryExpression))
		assert.Equal(t, uint64(10), meter.getMemory(common.MemoryKindIdentifierExpression))
		assert.Equal(t, uint64(2), meter.getMemory(common.MemoryKindInvocationExpression))
		assert.Equal(t, uint64(2), meter.getMemory(common.MemoryKindMemberExpression))
		assert.Equal(t, uint64(1), meter.getMemory(common.MemoryKindIndexExpression))
		assert.Equal(t, uint64(1), meter.getMemory(common.MemoryKindConditionalExpression))
		assert.Equal(t, uint64(1), meter.getMemory(common.MemoryKindUnaryExpression))
		assert.Equal(t, uint64(1), meter.getMemory(common.MemoryKindBinaryExpression))
		assert.Equal(t, uint64(1), meter.getMemory(common.MemoryKindFunctionExpression))
		assert.Equal(t, uint64(2), meter.getMemory(common.MemoryKindCastingExpression))
		assert.Equal(t, uint64(1), meter.getMemory(common.MemoryKindCreateExpression))
		assert.Equal(t, uint64(1), meter.getMemory(common.MemoryKindDestroyExpression))
		assert.Equal(t, uint64(1), meter.getMemory(common.MemoryKindReferenceExpression))
		assert.Equal(t, uint64(1), meter.getMemory(common.MemoryKindForceExpression))
		assert.Equal(t, uint64(1), meter.getMemory(common.MemoryKindPathExpression))
		assert.Equal(t, uint64(1), meter.getMemory(common.MemoryKindDictionaryEntry))
		assert.Equal(t, uint64(25), meter.getMemory(common.MemoryKindPrimitiveStaticType))
	})

	t.Run("types", func(t *testing.T) {
		t.Parallel()

		script := `
            pub fun main() {
                var a: Int = 5                                     // nominal type
                var b: String? = "hello"                           // optional type
                var c: [Int; 2] = [1, 2]                           // constant sized type
                var d: [String] = []                               // variable sized type
                var e: {Int: String} = {}                          // dictionary type

                var f: ((String):Int) = fun(_a: String): Int {     // function type
                    return 1
                }

                var g = &a as &Int                                 // reference type
                var h: AnyStruct{foo} = bar()                      // restricted type
                var i: Capability<&bar>? = nil                     // instantiation type
            }

            struct interface foo {}

            struct bar: foo {}
        `
		meter := newTestMemoryGauge()

		inter := parseCheckAndInterpretWithMemoryMetering(t, script, meter)

		_, err := inter.Invoke("main")
		require.NoError(t, err)

		assert.Equal(t, uint64(1), meter.getMemory(common.MemoryKindConstantSizedType))
		assert.Equal(t, uint64(1), meter.getMemory(common.MemoryKindDictionaryType))
		assert.Equal(t, uint64(1), meter.getMemory(common.MemoryKindFunctionType))
		assert.Equal(t, uint64(1), meter.getMemory(common.MemoryKindInstantiationType))
		assert.Equal(t, uint64(17), meter.getMemory(common.MemoryKindNominalType))
		assert.Equal(t, uint64(2), meter.getMemory(common.MemoryKindOptionalType))
		assert.Equal(t, uint64(2), meter.getMemory(common.MemoryKindReferenceType))
		assert.Equal(t, uint64(1), meter.getMemory(common.MemoryKindRestrictedType))
		assert.Equal(t, uint64(1), meter.getMemory(common.MemoryKindVariableSizedType))

		assert.Equal(t, uint64(15), meter.getMemory(common.MemoryKindTypeAnnotation))
	})

	t.Run("position info", func(t *testing.T) {
		script := `
            pub let x = 1
            pub var y = 2

            pub fun main() {
                var z = 3
            }

            pub fun foo(_ x: String, _ y: Int) {}

            pub struct A {
                pub var a: String

                init() {
                    self.a = "hello"
                }
            }

            pub struct interface B {}
        `

		meter := newTestMemoryGauge()

		inter := parseCheckAndInterpretWithMemoryMetering(t, script, meter)

		_, err := inter.Invoke("main")
		require.NoError(t, err)

		assert.Equal(t, uint64(232), meter.getMemory(common.MemoryKindPosition))
		assert.Equal(t, uint64(126), meter.getMemory(common.MemoryKindRange))
	})

	t.Run("locations", func(t *testing.T) {
		script := `
            import A from 0x42
            import B from "string-location"
        `

		importedChecker, err := checker.ParseAndCheckWithOptions(t,
			`
                pub let A = 1
                pub let B = 1
            `,
			checker.ParseAndCheckOptions{
				Location: utils.ImportedLocation,
			},
		)
		require.NoError(t, err)

		meter := newTestMemoryGauge()
		_, err = parseCheckAndInterpretWithOptionsAndMemoryMetering(
			t,
			script,
			ParseCheckAndInterpretOptions{
				CheckerOptions: []sema.Option{
					sema.WithImportHandler(
						func(_ *sema.Checker, _ common.Location, _ ast.Range) (sema.Import, error) {
							return sema.ElaborationImport{
								Elaboration: importedChecker.Elaboration,
							}, nil
						},
					),
				},
				Options: []interpreter.Option{
					interpreter.WithImportLocationHandler(
						func(inter *interpreter.Interpreter, location common.Location) interpreter.Import {
							program := interpreter.ProgramFromChecker(importedChecker)
							subInterpreter, err := inter.NewSubInterpreter(program, location)
							if err != nil {
								panic(err)
							}

							return interpreter.InterpreterImport{
								Interpreter: subInterpreter,
							}
						},
					),
				},
			},
			meter,
		)
		require.NoError(t, err)

		assert.Equal(t, uint64(138), meter.getMemory(common.MemoryKindRawString))
		assert.Equal(t, uint64(1), meter.getMemory(common.MemoryKindAddressLocation))
	})

}

func TestInterpretVariableActivationMetering(t *testing.T) {
	t.Parallel()

	t.Run("single function", func(t *testing.T) {
		t.Parallel()

		script := `
            pub fun main() {}
        `

		meter := newTestMemoryGauge()
		inter := parseCheckAndInterpretWithMemoryMetering(t, script, meter)

		_, err := inter.Invoke("main")
		require.NoError(t, err)

		assert.Equal(t, uint64(2), meter.getMemory(common.MemoryKindActivation))
		assert.Equal(t, uint64(1), meter.getMemory(common.MemoryKindActivationEntries))
		assert.Equal(t, uint64(1), meter.getMemory(common.MemoryKindInvocation))
	})

	t.Run("nested function call", func(t *testing.T) {
		t.Parallel()

		script := `
            pub fun main() {
                foo(a: "hello", b: 23)
            }

            pub fun foo(a: String, b: Int) {
            }
        `

		meter := newTestMemoryGauge()
		inter := parseCheckAndInterpretWithMemoryMetering(t, script, meter)

		_, err := inter.Invoke("main")
		require.NoError(t, err)

		assert.Equal(t, uint64(4), meter.getMemory(common.MemoryKindActivation))
		assert.Equal(t, uint64(2), meter.getMemory(common.MemoryKindActivationEntries))
		assert.Equal(t, uint64(2), meter.getMemory(common.MemoryKindInvocation))
	})

	t.Run("local scope", func(t *testing.T) {
		t.Parallel()

		script := `
            pub fun main() {
                if true {
                    let a = 1
                }
            }
        `

		meter := newTestMemoryGauge()
		inter := parseCheckAndInterpretWithMemoryMetering(t, script, meter)

		_, err := inter.Invoke("main")
		require.NoError(t, err)

		assert.Equal(t, uint64(3), meter.getMemory(common.MemoryKindActivation))
		assert.Equal(t, uint64(2), meter.getMemory(common.MemoryKindActivationEntries))
	})
}

func TestInterpretStaticTypeConversionMetering(t *testing.T) {
	t.Parallel()

	t.Run("primitive static types", func(t *testing.T) {
		t.Parallel()

		script := `
            pub fun main() {
                let a: {Int: AnyStruct{Foo}} = {}           // dictionary + restricted
                let b: [&Int] = []                          // variable-sized + reference
                let c: [Int?; 2] = [1, 2]                   // constant-sized + optional
                let d: [Capability<&Bar>] = []             //  capability + variable-sized + reference
            }

            pub struct interface Foo {}

            pub struct Bar: Foo {}
        `

		meter := newTestMemoryGauge()
		inter := parseCheckAndInterpretWithMemoryMetering(t, script, meter)

		_, err := inter.Invoke("main")
		require.NoError(t, err)

		assert.Equal(t, uint64(2), meter.getMemory(common.MemoryKindDictionarySemaType))
		assert.Equal(t, uint64(4), meter.getMemory(common.MemoryKindVariableSizedSemaType))
		assert.Equal(t, uint64(2), meter.getMemory(common.MemoryKindConstantSizedSemaType))
		assert.Equal(t, uint64(2), meter.getMemory(common.MemoryKindOptionalSemaType))
		assert.Equal(t, uint64(2), meter.getMemory(common.MemoryKindRestrictedSemaType))
		assert.Equal(t, uint64(4), meter.getMemory(common.MemoryKindReferenceSemaType))
		assert.Equal(t, uint64(2), meter.getMemory(common.MemoryKindCapabilitySemaType))
	})
}

func TestInterpretStorageMapMetering(t *testing.T) {
	t.Parallel()

	script := `
        resource R {}

        pub fun main(account: AuthAccount) {
            let r <- create R()
            account.save(<-r, to: /storage/r)
            account.link<&R>(/public/capo, target: /storage/r)
            account.borrow<&R>(from: /storage/r)
        }
    `

	meter := newTestMemoryGauge()
	inter := parseCheckAndInterpretWithMemoryMetering(t, script, meter)

	account := newTestAuthAccountValue(inter, interpreter.AddressValue{})
	_, err := inter.Invoke("main", account)
	require.NoError(t, err)

	assert.Equal(t, uint64(2), meter.getMemory(common.MemoryKindStorageMap))
	assert.Equal(t, uint64(5), meter.getMemory(common.MemoryKindStorageKey))
}

<<<<<<< HEAD
func TestOverEstimateBigIntFromString(t *testing.T) {

	for _, v := range []*big.Int{
		big.NewInt(0),
		big.NewInt(1),
		big.NewInt(9),
		big.NewInt(10),
		big.NewInt(99),
		big.NewInt(100),
		big.NewInt(999),
		big.NewInt(1000),
		big.NewInt(math.MaxUint16),
		big.NewInt(math.MaxUint32),
		new(big.Int).SetUint64(math.MaxUint64),
		func() *big.Int {
			v := new(big.Int).SetUint64(math.MaxUint64)
			return v.Mul(v, big.NewInt(2))
		}(),
		func() *big.Int {
			v := new(big.Int).SetUint64(math.MaxUint64)
			return v.Mul(v, new(big.Int).SetUint64(math.MaxUint64))
		}(),
	} {

		// Always should be equal or overestimate
		assert.LessOrEqual(t,
			common.BigIntByteLength(v),
			common.OverEstimateBigIntFromString(v.String()),
		)

		neg := new(big.Int).Neg(v)
		assert.LessOrEqual(t,
			common.BigIntByteLength(neg),
			common.OverEstimateBigIntFromString(neg.String()),
		)
	}
=======
func TestInterpretValueStringConversion(t *testing.T) {
	t.Parallel()

	testValueStringConversion := func(t *testing.T, script string, args ...interpreter.Value) {
		meter := newTestMemoryGauge()

		var loggedString string

		logFunction := stdlib.NewStandardLibraryFunction(
			"log",
			&sema.FunctionType{
				Parameters: []*sema.Parameter{
					{
						Label:          sema.ArgumentLabelNotRequired,
						Identifier:     "value",
						TypeAnnotation: sema.NewTypeAnnotation(sema.AnyStructType),
					},
				},
				ReturnTypeAnnotation: sema.NewTypeAnnotation(
					sema.VoidType,
				),
			},
			``,
			func(invocation interpreter.Invocation) interpreter.Value {
				// Reset gauge, to only capture the values metered during string conversion
				meter.meter = make(map[common.MemoryKind]uint64)

				loggedString = invocation.Arguments[0].MeteredString(invocation.Interpreter, interpreter.SeenReferences{})
				return interpreter.VoidValue{}
			},
		)

		valueDeclarations :=
			stdlib.StandardLibraryFunctions{
				logFunction,
			}.ToSemaValueDeclarations()

		values := stdlib.StandardLibraryFunctions{
			logFunction,
		}.ToInterpreterValueDeclarations()

		inter, err := parseCheckAndInterpretWithOptionsAndMemoryMetering(t, script,
			ParseCheckAndInterpretOptions{
				Options: []interpreter.Option{
					interpreter.WithPredeclaredValues(values),
				},
				CheckerOptions: []sema.Option{
					sema.WithPredeclaredValues(valueDeclarations),
				},
			},
			meter,
		)
		require.NoError(t, err)

		_, err = inter.Invoke("main", args...)
		require.NoError(t, err)

		meteredAmount := meter.getMemory(common.MemoryKindRawString)

		// Metered amount must be an overestimation compared to the actual logged string.
		assert.GreaterOrEqual(t, int(meteredAmount), len(loggedString))
	}

	t.Run("Simple values", func(t *testing.T) {
		t.Parallel()

		type testCase struct {
			name        string
			constructor string
		}

		testCases := []testCase{
			{
				name:        "Int",
				constructor: "3",
			},
			{
				name:        "Int8",
				constructor: "Int8(3)",
			},
			{
				name:        "Int16",
				constructor: "Int16(3)",
			},
			{
				name:        "Int32",
				constructor: "Int32(3)",
			},
			{
				name:        "Int64",
				constructor: "Int64(3)",
			},
			{
				name:        "Int128",
				constructor: "Int128(3)",
			},
			{
				name:        "Int256",
				constructor: "Int256(3)",
			},
			{
				name:        "UInt",
				constructor: "3",
			},
			{
				name:        "UInt8",
				constructor: "UInt8(3)",
			},
			{
				name:        "UInt16",
				constructor: "UInt16(3)",
			},
			{
				name:        "UInt32",
				constructor: "UInt32(3)",
			},
			{
				name:        "UInt64",
				constructor: "UInt64(3)",
			},
			{
				name:        "UInt128",
				constructor: "UInt128(3)",
			},
			{
				name:        "UInt256",
				constructor: "UInt256(3)",
			},
			{
				name:        "Word8",
				constructor: "Word8(3)",
			},
			{
				name:        "Word16",
				constructor: "Word16(3)",
			},
			{
				name:        "Word32",
				constructor: "Word32(3)",
			},
			{
				name:        "Word64",
				constructor: "Word64(3)",
			},
			{
				name:        "Fix64",
				constructor: "Fix64(3.45)",
			},
			{
				name:        "UFix64",
				constructor: "UFix64(3.45)",
			},
			{
				name:        "String",
				constructor: "\"hello\"",
			},
			{
				name:        "Escaped String",
				constructor: "\"hello\tworld!\t\"",
			},
			{
				name:        "Unicode String",
				constructor: "\"\\u{75}\\u{308}\" as String",
			},
			{
				name:        "Bool",
				constructor: "false",
			},
			{
				name:        "Nil",
				constructor: "nil",
			},
			{
				name:        "Address",
				constructor: "Address(0x1234)",
			},
			{
				name:        "Character",
				constructor: "\"c\" as Character",
			},
			{
				name:        "Escaped Character",
				constructor: "\"\t\" as Character",
			},
			{
				name:        "Unicode Character",
				constructor: "\"\\u{75}\\u{308}\" as Character",
			},
			{
				name:        "Array",
				constructor: "[1, 2, 3]",
			},
			{
				name:        "Dictionary",
				constructor: "{\"John\": \"Doe\", \"Country\": \"CA\"}",
			},
			{
				name:        "Path",
				constructor: "/public/somepath",
			},
			{
				name:        "Some",
				constructor: "true as Bool?",
			},
		}

		testSimpleValueStringConversion := func(test testCase) {

			t.Run(test.name, func(t *testing.T) {
				t.Parallel()

				script := fmt.Sprintf(`
                    pub fun main() {
                        let x = %s
                        log(x)
                    }
                `,
					test.constructor,
				)

				testValueStringConversion(t, script)
			})
		}

		for _, test := range testCases {
			testSimpleValueStringConversion(test)
		}
	})

	t.Run("Composite", func(t *testing.T) {
		t.Parallel()

		script := `
            pub fun main() {
                let x = Foo()
                log(x)
            }

            struct Foo {
                var a: Word8
                init() {
                    self.a = 4
                }
            }
        `

		testValueStringConversion(t, script)
	})

	t.Run("Ephemeral Reference", func(t *testing.T) {
		t.Parallel()

		script := `
            pub fun main() {
                let x = 4
                log(&x as &AnyStruct)
            }
        `

		testValueStringConversion(t, script)
	})

	t.Run("Interpreted Function", func(t *testing.T) {
		t.Parallel()

		script := `
            pub fun main() {
                let x = fun(a: String, b: Bool) {}
                log(&x as &AnyStruct)
            }
        `

		testValueStringConversion(t, script)
	})

	t.Run("Bound Function", func(t *testing.T) {
		t.Parallel()

		script := `
            pub fun main() {
                let x = Foo()
                log(x.bar)
            }

            struct Foo {
                pub fun bar(a: String, b: Bool) {}
            }
        `

		testValueStringConversion(t, script)
	})

	t.Run("Void", func(t *testing.T) {
		t.Parallel()

		script := `
            pub fun main() {
                let x: Void = foo()
                log(x)
            }

            fun foo() {}
        `

		testValueStringConversion(t, script)
	})

	t.Run("Capability", func(t *testing.T) {
		t.Parallel()

		script := `
            pub fun main(a: Capability<&{Foo}>) {
                log(a)
            }

            struct interface Foo {}
            struct Bar: Foo {}
        `

		testValueStringConversion(t, script,
			interpreter.NewUnmeteredCapabilityValue(
				interpreter.AddressValue{1},
				interpreter.PathValue{
					Domain:     common.PathDomainPublic,
					Identifier: "somepath",
				},
				interpreter.CompositeStaticType{
					Location:            utils.TestLocation,
					QualifiedIdentifier: "Bar",
					TypeID:              "S.test.Bar",
				},
			))
	})
}

func TestInterpretBytesMetering(t *testing.T) {

	t.Parallel()

	const code = `
        fun test(string: String) {
	        let utf8 = string.utf8
	    }
    `

	meter := newTestMemoryGauge()
	inter := parseCheckAndInterpretWithMemoryMetering(t, code, meter)

	stringValue := interpreter.NewUnmeteredStringValue("abc")

	_, err := inter.Invoke("test", stringValue)
	require.NoError(t, err)

	// 1 + 3
	assert.Equal(t, uint64(4), meter.getMemory(common.MemoryKindBytes))
>>>>>>> b4a37c41
}<|MERGE_RESOLUTION|>--- conflicted
+++ resolved
@@ -19,12 +19,9 @@
 package interpreter_test
 
 import (
-<<<<<<< HEAD
+	"fmt"
 	"math"
 	"math/big"
-=======
-	"fmt"
->>>>>>> b4a37c41
 	"testing"
 
 	"github.com/stretchr/testify/assert"
@@ -7780,12 +7777,8 @@
 		_, err := inter.Invoke("main")
 		require.NoError(t, err)
 
-<<<<<<< HEAD
-		assert.Equal(t, uint64(8), meter.getMemory(common.MemoryKindNumber))
+		assert.Equal(t, uint64(8), meter.getMemory(common.MemoryKindNumberValue))
 		assert.Equal(t, uint64(80), meter.getMemory(common.MemoryKindBigInt))
-=======
-		assert.Equal(t, uint64(8), meter.getMemory(common.MemoryKindNumberValue))
->>>>>>> b4a37c41
 	})
 
 	t.Run("addition", func(t *testing.T) {
@@ -7806,13 +7799,9 @@
 
 		// two literals: 8 + 8
 		// result: 8
-<<<<<<< HEAD
-		assert.Equal(t, uint64(24), meter.getMemory(common.MemoryKindNumber))
+		assert.Equal(t, uint64(24), meter.getMemory(common.MemoryKindNumberValue))
 
 		assert.Equal(t, uint64(160), meter.getMemory(common.MemoryKindBigInt))
-=======
-		assert.Equal(t, uint64(24), meter.getMemory(common.MemoryKindNumberValue))
->>>>>>> b4a37c41
 	})
 
 	t.Run("saturating addition", func(t *testing.T) {
@@ -7834,13 +7823,9 @@
 
 		// two literals: 8 + 8
 		// result: 8
-<<<<<<< HEAD
-		assert.Equal(t, uint64(24), meter.getMemory(common.MemoryKindNumber))
+		assert.Equal(t, uint64(24), meter.getMemory(common.MemoryKindNumberValue))
 
 		assert.Equal(t, uint64(160), meter.getMemory(common.MemoryKindBigInt))
-=======
-		assert.Equal(t, uint64(24), meter.getMemory(common.MemoryKindNumberValue))
->>>>>>> b4a37c41
 	})
 
 	t.Run("subtraction", func(t *testing.T) {
@@ -7861,13 +7846,9 @@
 
 		// two literals: 8 + 8
 		// result: 8
-<<<<<<< HEAD
-		assert.Equal(t, uint64(24), meter.getMemory(common.MemoryKindNumber))
+		assert.Equal(t, uint64(24), meter.getMemory(common.MemoryKindNumberValue))
 
 		assert.Equal(t, uint64(160), meter.getMemory(common.MemoryKindBigInt))
-=======
-		assert.Equal(t, uint64(24), meter.getMemory(common.MemoryKindNumberValue))
->>>>>>> b4a37c41
 	})
 
 	t.Run("saturating subtraction", func(t *testing.T) {
@@ -7889,13 +7870,9 @@
 
 		// two literals: 8 + 8
 		// result: 8
-<<<<<<< HEAD
-		assert.Equal(t, uint64(24), meter.getMemory(common.MemoryKindNumber))
+		assert.Equal(t, uint64(24), meter.getMemory(common.MemoryKindNumberValue))
 
 		assert.Equal(t, uint64(160), meter.getMemory(common.MemoryKindBigInt))
-=======
-		assert.Equal(t, uint64(24), meter.getMemory(common.MemoryKindNumberValue))
->>>>>>> b4a37c41
 	})
 
 	t.Run("multiplication", func(t *testing.T) {
@@ -7916,13 +7893,9 @@
 
 		// two literals: 8 + 8
 		// result: 8
-<<<<<<< HEAD
-		assert.Equal(t, uint64(24), meter.getMemory(common.MemoryKindNumber))
+		assert.Equal(t, uint64(24), meter.getMemory(common.MemoryKindNumberValue))
 
 		assert.Equal(t, uint64(160), meter.getMemory(common.MemoryKindBigInt))
-=======
-		assert.Equal(t, uint64(24), meter.getMemory(common.MemoryKindNumberValue))
->>>>>>> b4a37c41
 	})
 
 	t.Run("saturating multiplication", func(t *testing.T) {
@@ -7944,13 +7917,9 @@
 
 		// two literals: 8 + 8
 		// result: 8
-<<<<<<< HEAD
-		assert.Equal(t, uint64(24), meter.getMemory(common.MemoryKindNumber))
+		assert.Equal(t, uint64(24), meter.getMemory(common.MemoryKindNumberValue))
 
 		assert.Equal(t, uint64(160), meter.getMemory(common.MemoryKindBigInt))
-=======
-		assert.Equal(t, uint64(24), meter.getMemory(common.MemoryKindNumberValue))
->>>>>>> b4a37c41
 	})
 
 	t.Run("division", func(t *testing.T) {
@@ -7971,13 +7940,9 @@
 
 		// two literals: 8 + 8
 		// result: 8
-<<<<<<< HEAD
-		assert.Equal(t, uint64(24), meter.getMemory(common.MemoryKindNumber))
+		assert.Equal(t, uint64(24), meter.getMemory(common.MemoryKindNumberValue))
 
 		assert.Equal(t, uint64(160), meter.getMemory(common.MemoryKindBigInt))
-=======
-		assert.Equal(t, uint64(24), meter.getMemory(common.MemoryKindNumberValue))
->>>>>>> b4a37c41
 	})
 
 	t.Run("saturating division", func(t *testing.T) {
@@ -7999,13 +7964,9 @@
 
 		// two literals: 8 + 8
 		// result: 8
-<<<<<<< HEAD
-		assert.Equal(t, uint64(24), meter.getMemory(common.MemoryKindNumber))
+		assert.Equal(t, uint64(24), meter.getMemory(common.MemoryKindNumberValue))
 
 		assert.Equal(t, uint64(160), meter.getMemory(common.MemoryKindBigInt))
-=======
-		assert.Equal(t, uint64(24), meter.getMemory(common.MemoryKindNumberValue))
->>>>>>> b4a37c41
 	})
 
 	t.Run("modulo", func(t *testing.T) {
@@ -8029,13 +7990,9 @@
 		// truncatedQuotient: 8
 		// truncatedQuotient.Mul(o): 8
 		// result: 8
-<<<<<<< HEAD
-		assert.Equal(t, uint64(48), meter.getMemory(common.MemoryKindNumber))
+		assert.Equal(t, uint64(48), meter.getMemory(common.MemoryKindNumberValue))
 
 		assert.Equal(t, uint64(160), meter.getMemory(common.MemoryKindBigInt))
-=======
-		assert.Equal(t, uint64(48), meter.getMemory(common.MemoryKindNumberValue))
->>>>>>> b4a37c41
 	})
 
 	t.Run("negation", func(t *testing.T) {
@@ -8057,13 +8014,9 @@
 
 		// x: 8
 		// y: 8
-<<<<<<< HEAD
-		assert.Equal(t, uint64(16), meter.getMemory(common.MemoryKindNumber))
+		assert.Equal(t, uint64(16), meter.getMemory(common.MemoryKindNumberValue))
 
 		assert.Equal(t, uint64(80), meter.getMemory(common.MemoryKindBigInt))
-=======
-		assert.Equal(t, uint64(16), meter.getMemory(common.MemoryKindNumberValue))
->>>>>>> b4a37c41
 	})
 
 	t.Run("creation as supertype", func(t *testing.T) {
@@ -8082,12 +8035,8 @@
 		_, err := inter.Invoke("main")
 		require.NoError(t, err)
 
-<<<<<<< HEAD
-		assert.Equal(t, uint64(8), meter.getMemory(common.MemoryKindNumber))
+		assert.Equal(t, uint64(8), meter.getMemory(common.MemoryKindNumberValue))
 		assert.Equal(t, uint64(80), meter.getMemory(common.MemoryKindBigInt))
-=======
-		assert.Equal(t, uint64(8), meter.getMemory(common.MemoryKindNumberValue))
->>>>>>> b4a37c41
 	})
 
 	t.Run("logical operations", func(t *testing.T) {
@@ -8112,12 +8061,8 @@
 		_, err := inter.Invoke("main")
 		require.NoError(t, err)
 
-<<<<<<< HEAD
-		assert.Equal(t, uint64(6), meter.getMemory(common.MemoryKindBool))
+		assert.Equal(t, uint64(6), meter.getMemory(common.MemoryKindBoolValue))
 		assert.Equal(t, uint64(560), meter.getMemory(common.MemoryKindBigInt))
-=======
-		assert.Equal(t, uint64(6), meter.getMemory(common.MemoryKindBoolValue))
->>>>>>> b4a37c41
 	})
 }
 
@@ -8141,12 +8086,8 @@
 		_, err := inter.Invoke("main")
 		require.NoError(t, err)
 
-<<<<<<< HEAD
-		assert.Equal(t, uint64(8), meter.getMemory(common.MemoryKindNumber))
+		assert.Equal(t, uint64(8), meter.getMemory(common.MemoryKindNumberValue))
 		assert.Equal(t, uint64(80), meter.getMemory(common.MemoryKindBigInt))
-=======
-		assert.Equal(t, uint64(8), meter.getMemory(common.MemoryKindNumberValue))
->>>>>>> b4a37c41
 	})
 
 	t.Run("addition", func(t *testing.T) {
@@ -8167,13 +8108,9 @@
 
 		// two literals: 8 + 8
 		// result: 8
-<<<<<<< HEAD
-		assert.Equal(t, uint64(24), meter.getMemory(common.MemoryKindNumber))
+		assert.Equal(t, uint64(24), meter.getMemory(common.MemoryKindNumberValue))
 
 		assert.Equal(t, uint64(160), meter.getMemory(common.MemoryKindBigInt))
-=======
-		assert.Equal(t, uint64(24), meter.getMemory(common.MemoryKindNumberValue))
->>>>>>> b4a37c41
 	})
 
 	t.Run("saturating addition", func(t *testing.T) {
@@ -8195,13 +8132,9 @@
 
 		// two literals: 8 + 8
 		// result: 8
-<<<<<<< HEAD
-		assert.Equal(t, uint64(24), meter.getMemory(common.MemoryKindNumber))
+		assert.Equal(t, uint64(24), meter.getMemory(common.MemoryKindNumberValue))
 
 		assert.Equal(t, uint64(160), meter.getMemory(common.MemoryKindBigInt))
-=======
-		assert.Equal(t, uint64(24), meter.getMemory(common.MemoryKindNumberValue))
->>>>>>> b4a37c41
 	})
 
 	t.Run("subtraction", func(t *testing.T) {
@@ -8222,13 +8155,9 @@
 
 		// two literals: 8 + 8
 		// result: 8
-<<<<<<< HEAD
-		assert.Equal(t, uint64(24), meter.getMemory(common.MemoryKindNumber))
+		assert.Equal(t, uint64(24), meter.getMemory(common.MemoryKindNumberValue))
 
 		assert.Equal(t, uint64(160), meter.getMemory(common.MemoryKindBigInt))
-=======
-		assert.Equal(t, uint64(24), meter.getMemory(common.MemoryKindNumberValue))
->>>>>>> b4a37c41
 	})
 
 	t.Run("saturating subtraction", func(t *testing.T) {
@@ -8250,13 +8179,9 @@
 
 		// two literals: 8 + 8
 		// result: 8
-<<<<<<< HEAD
-		assert.Equal(t, uint64(24), meter.getMemory(common.MemoryKindNumber))
+		assert.Equal(t, uint64(24), meter.getMemory(common.MemoryKindNumberValue))
 
 		assert.Equal(t, uint64(160), meter.getMemory(common.MemoryKindBigInt))
-=======
-		assert.Equal(t, uint64(24), meter.getMemory(common.MemoryKindNumberValue))
->>>>>>> b4a37c41
 	})
 
 	t.Run("multiplication", func(t *testing.T) {
@@ -8277,13 +8202,9 @@
 
 		// two literals: 8 + 8
 		// result: 8
-<<<<<<< HEAD
-		assert.Equal(t, uint64(24), meter.getMemory(common.MemoryKindNumber))
+		assert.Equal(t, uint64(24), meter.getMemory(common.MemoryKindNumberValue))
 
 		assert.Equal(t, uint64(160), meter.getMemory(common.MemoryKindBigInt))
-=======
-		assert.Equal(t, uint64(24), meter.getMemory(common.MemoryKindNumberValue))
->>>>>>> b4a37c41
 	})
 
 	t.Run("saturating multiplication", func(t *testing.T) {
@@ -8305,13 +8226,9 @@
 
 		// two literals: 8 + 8
 		// result: 8
-<<<<<<< HEAD
-		assert.Equal(t, uint64(24), meter.getMemory(common.MemoryKindNumber))
+		assert.Equal(t, uint64(24), meter.getMemory(common.MemoryKindNumberValue))
 
 		assert.Equal(t, uint64(160), meter.getMemory(common.MemoryKindBigInt))
-=======
-		assert.Equal(t, uint64(24), meter.getMemory(common.MemoryKindNumberValue))
->>>>>>> b4a37c41
 	})
 
 	t.Run("division", func(t *testing.T) {
@@ -8332,13 +8249,9 @@
 
 		// two literals: 8 + 8
 		// result: 8
-<<<<<<< HEAD
-		assert.Equal(t, uint64(24), meter.getMemory(common.MemoryKindNumber))
+		assert.Equal(t, uint64(24), meter.getMemory(common.MemoryKindNumberValue))
 
 		assert.Equal(t, uint64(160), meter.getMemory(common.MemoryKindBigInt))
-=======
-		assert.Equal(t, uint64(24), meter.getMemory(common.MemoryKindNumberValue))
->>>>>>> b4a37c41
 	})
 
 	t.Run("saturating division", func(t *testing.T) {
@@ -8360,13 +8273,9 @@
 
 		// two literals: 8 + 8
 		// result: 8
-<<<<<<< HEAD
-		assert.Equal(t, uint64(24), meter.getMemory(common.MemoryKindNumber))
+		assert.Equal(t, uint64(24), meter.getMemory(common.MemoryKindNumberValue))
 
 		assert.Equal(t, uint64(160), meter.getMemory(common.MemoryKindBigInt))
-=======
-		assert.Equal(t, uint64(24), meter.getMemory(common.MemoryKindNumberValue))
->>>>>>> b4a37c41
 	})
 
 	t.Run("modulo", func(t *testing.T) {
@@ -8390,13 +8299,9 @@
 		// truncatedQuotient: 8
 		// truncatedQuotient.Mul(o): 8
 		// result: 8
-<<<<<<< HEAD
-		assert.Equal(t, uint64(48), meter.getMemory(common.MemoryKindNumber))
+		assert.Equal(t, uint64(48), meter.getMemory(common.MemoryKindNumberValue))
 
 		assert.Equal(t, uint64(160), meter.getMemory(common.MemoryKindBigInt))
-=======
-		assert.Equal(t, uint64(48), meter.getMemory(common.MemoryKindNumberValue))
->>>>>>> b4a37c41
 	})
 
 	t.Run("creation as supertype", func(t *testing.T) {
@@ -8415,13 +8320,9 @@
 		_, err := inter.Invoke("main")
 		require.NoError(t, err)
 
-<<<<<<< HEAD
-		assert.Equal(t, uint64(8), meter.getMemory(common.MemoryKindNumber))
+		assert.Equal(t, uint64(8), meter.getMemory(common.MemoryKindNumberValue))
 
 		assert.Equal(t, uint64(80), meter.getMemory(common.MemoryKindBigInt))
-=======
-		assert.Equal(t, uint64(8), meter.getMemory(common.MemoryKindNumberValue))
->>>>>>> b4a37c41
 	})
 
 	t.Run("logical operations", func(t *testing.T) {
@@ -8446,13 +8347,9 @@
 		_, err := inter.Invoke("main")
 		require.NoError(t, err)
 
-<<<<<<< HEAD
-		assert.Equal(t, uint64(6), meter.getMemory(common.MemoryKindBool))
+		assert.Equal(t, uint64(6), meter.getMemory(common.MemoryKindBoolValue))
 
 		assert.Equal(t, uint64(560), meter.getMemory(common.MemoryKindBigInt))
-=======
-		assert.Equal(t, uint64(6), meter.getMemory(common.MemoryKindBoolValue))
->>>>>>> b4a37c41
 	})
 }
 
@@ -9402,44 +9299,6 @@
 	assert.Equal(t, uint64(5), meter.getMemory(common.MemoryKindStorageKey))
 }
 
-<<<<<<< HEAD
-func TestOverEstimateBigIntFromString(t *testing.T) {
-
-	for _, v := range []*big.Int{
-		big.NewInt(0),
-		big.NewInt(1),
-		big.NewInt(9),
-		big.NewInt(10),
-		big.NewInt(99),
-		big.NewInt(100),
-		big.NewInt(999),
-		big.NewInt(1000),
-		big.NewInt(math.MaxUint16),
-		big.NewInt(math.MaxUint32),
-		new(big.Int).SetUint64(math.MaxUint64),
-		func() *big.Int {
-			v := new(big.Int).SetUint64(math.MaxUint64)
-			return v.Mul(v, big.NewInt(2))
-		}(),
-		func() *big.Int {
-			v := new(big.Int).SetUint64(math.MaxUint64)
-			return v.Mul(v, new(big.Int).SetUint64(math.MaxUint64))
-		}(),
-	} {
-
-		// Always should be equal or overestimate
-		assert.LessOrEqual(t,
-			common.BigIntByteLength(v),
-			common.OverEstimateBigIntFromString(v.String()),
-		)
-
-		neg := new(big.Int).Neg(v)
-		assert.LessOrEqual(t,
-			common.BigIntByteLength(neg),
-			common.OverEstimateBigIntFromString(neg.String()),
-		)
-	}
-=======
 func TestInterpretValueStringConversion(t *testing.T) {
 	t.Parallel()
 
@@ -9795,5 +9654,42 @@
 
 	// 1 + 3
 	assert.Equal(t, uint64(4), meter.getMemory(common.MemoryKindBytes))
->>>>>>> b4a37c41
+}
+
+func TestOverEstimateBigIntFromString(t *testing.T) {
+
+	for _, v := range []*big.Int{
+		big.NewInt(0),
+		big.NewInt(1),
+		big.NewInt(9),
+		big.NewInt(10),
+		big.NewInt(99),
+		big.NewInt(100),
+		big.NewInt(999),
+		big.NewInt(1000),
+		big.NewInt(math.MaxUint16),
+		big.NewInt(math.MaxUint32),
+		new(big.Int).SetUint64(math.MaxUint64),
+		func() *big.Int {
+			v := new(big.Int).SetUint64(math.MaxUint64)
+			return v.Mul(v, big.NewInt(2))
+		}(),
+		func() *big.Int {
+			v := new(big.Int).SetUint64(math.MaxUint64)
+			return v.Mul(v, new(big.Int).SetUint64(math.MaxUint64))
+		}(),
+	} {
+
+		// Always should be equal or overestimate
+		assert.LessOrEqual(t,
+			common.BigIntByteLength(v),
+			common.OverEstimateBigIntFromString(v.String()),
+		)
+
+		neg := new(big.Int).Neg(v)
+		assert.LessOrEqual(t,
+			common.BigIntByteLength(neg),
+			common.OverEstimateBigIntFromString(neg.String()),
+		)
+	}
 }