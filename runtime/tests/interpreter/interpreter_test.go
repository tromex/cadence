--- conflicted
+++ resolved
@@ -9478,7 +9478,144 @@
 	})
 }
 
-<<<<<<< HEAD
+func TestHostFunctionStaticType(t *testing.T) {
+
+	t.Parallel()
+
+	t.Run("toString function", func(t *testing.T) {
+		t.Parallel()
+
+		inter := parseCheckAndInterpret(t, `
+            let x = 5
+            let y = x.toString
+        `)
+
+		value := inter.Globals["y"].GetValue()
+		assert.Equal(
+			t,
+			interpreter.ConvertSemaToStaticType(sema.ToStringFunctionType),
+			value.StaticType(),
+		)
+	})
+
+	t.Run("Type function", func(t *testing.T) {
+		t.Parallel()
+
+		inter := parseCheckAndInterpret(t, `
+            let x = Type
+            let y = x<Int8>()
+        `)
+
+		value := inter.Globals["x"].GetValue()
+		assert.Equal(
+			t,
+			interpreter.ConvertSemaToStaticType(
+				&sema.FunctionType{
+					ReturnTypeAnnotation: sema.NewTypeAnnotation(sema.MetaType),
+				},
+			),
+			value.StaticType(),
+		)
+
+		value = inter.Globals["y"].GetValue()
+		assert.Equal(
+			t,
+			interpreter.PrimitiveStaticTypeMetaType,
+			value.StaticType(),
+		)
+
+		require.IsType(t, interpreter.TypeValue{}, value)
+		typeValue := value.(interpreter.TypeValue)
+		assert.Equal(t, interpreter.PrimitiveStaticTypeInt8, typeValue.Type)
+	})
+
+	t.Run("toString function", func(t *testing.T) {
+		t.Parallel()
+
+		inter := parseCheckAndInterpret(t, `
+            let a: Int8 = 5
+            let b: Fix64 = 4.0
+
+            let x = a.toString
+            let y = b.toString
+        `)
+
+		// Both `x` and `y` are two functions that returns a string.
+		// Hence, their types are equal. i.e: Receivers shouldn't matter.
+
+		xValue := inter.Globals["x"].GetValue()
+		assert.Equal(
+			t,
+			interpreter.ConvertSemaToStaticType(sema.ToStringFunctionType),
+			xValue.StaticType(),
+		)
+
+		yValue := inter.Globals["y"].GetValue()
+		assert.Equal(
+			t,
+			interpreter.ConvertSemaToStaticType(sema.ToStringFunctionType),
+			yValue.StaticType(),
+		)
+
+		assert.Equal(t, xValue.StaticType(), yValue.StaticType())
+	})
+}
+
+func TestInterpretArrayTypeInference(t *testing.T) {
+
+	t.Parallel()
+
+	t.Run("anystruct with empty array", func(t *testing.T) {
+		t.Parallel()
+
+		inter := parseCheckAndInterpret(t, `
+            fun test(): Type {
+                let x: AnyStruct = []
+                return x.getType()
+            }
+        `)
+
+		value, err := inter.Invoke("test")
+		require.NoError(t, err)
+
+		AssertValuesEqual(
+			t,
+			inter,
+			interpreter.TypeValue{
+				Type: interpreter.VariableSizedStaticType{
+					Type: interpreter.PrimitiveStaticTypeAnyStruct,
+				},
+			},
+			value,
+		)
+	})
+
+	t.Run("anystruct with numeric array", func(t *testing.T) {
+		t.Parallel()
+
+		inter := parseCheckAndInterpret(t, `
+            fun test(): Type {
+                let x: AnyStruct = [1, 2, 3]
+                return x.getType()
+            }
+        `)
+
+		value, err := inter.Invoke("test")
+		require.NoError(t, err)
+
+		AssertValuesEqual(
+			t,
+			inter,
+			interpreter.TypeValue{
+				Type: interpreter.VariableSizedStaticType{
+					Type: interpreter.PrimitiveStaticTypeInt,
+				},
+			},
+			value,
+		)
+	})
+}
+
 func TestInterpretInterfaceDefaultImplementation(t *testing.T) {
 
 	t.Parallel()
@@ -9539,142 +9676,4 @@
 		interpreter.NewIntValueFromInt64(42),
 		value,
 	)
-=======
-func TestHostFunctionStaticType(t *testing.T) {
-
-	t.Parallel()
-
-	t.Run("toString function", func(t *testing.T) {
-		t.Parallel()
-
-		inter := parseCheckAndInterpret(t, `
-            let x = 5
-            let y = x.toString
-        `)
-
-		value := inter.Globals["y"].GetValue()
-		assert.Equal(
-			t,
-			interpreter.ConvertSemaToStaticType(sema.ToStringFunctionType),
-			value.StaticType(),
-		)
-	})
-
-	t.Run("Type function", func(t *testing.T) {
-		t.Parallel()
-
-		inter := parseCheckAndInterpret(t, `
-            let x = Type
-            let y = x<Int8>()
-        `)
-
-		value := inter.Globals["x"].GetValue()
-		assert.Equal(
-			t,
-			interpreter.ConvertSemaToStaticType(
-				&sema.FunctionType{
-					ReturnTypeAnnotation: sema.NewTypeAnnotation(sema.MetaType),
-				},
-			),
-			value.StaticType(),
-		)
-
-		value = inter.Globals["y"].GetValue()
-		assert.Equal(
-			t,
-			interpreter.PrimitiveStaticTypeMetaType,
-			value.StaticType(),
-		)
-
-		require.IsType(t, interpreter.TypeValue{}, value)
-		typeValue := value.(interpreter.TypeValue)
-		assert.Equal(t, interpreter.PrimitiveStaticTypeInt8, typeValue.Type)
-	})
-
-	t.Run("toString function", func(t *testing.T) {
-		t.Parallel()
-
-		inter := parseCheckAndInterpret(t, `
-            let a: Int8 = 5
-            let b: Fix64 = 4.0
-
-            let x = a.toString
-            let y = b.toString
-        `)
-
-		// Both `x` and `y` are two functions that returns a string.
-		// Hence, their types are equal. i.e: Receivers shouldn't matter.
-
-		xValue := inter.Globals["x"].GetValue()
-		assert.Equal(
-			t,
-			interpreter.ConvertSemaToStaticType(sema.ToStringFunctionType),
-			xValue.StaticType(),
-		)
-
-		yValue := inter.Globals["y"].GetValue()
-		assert.Equal(
-			t,
-			interpreter.ConvertSemaToStaticType(sema.ToStringFunctionType),
-			yValue.StaticType(),
-		)
-
-		assert.Equal(t, xValue.StaticType(), yValue.StaticType())
-	})
-}
-
-func TestInterpretArrayTypeInference(t *testing.T) {
-
-	t.Parallel()
-
-	t.Run("anystruct with empty array", func(t *testing.T) {
-		t.Parallel()
-
-		inter := parseCheckAndInterpret(t, `
-            fun test(): Type {
-                let x: AnyStruct = []
-                return x.getType()
-            }
-        `)
-
-		value, err := inter.Invoke("test")
-		require.NoError(t, err)
-
-		AssertValuesEqual(
-			t,
-			inter,
-			interpreter.TypeValue{
-				Type: interpreter.VariableSizedStaticType{
-					Type: interpreter.PrimitiveStaticTypeAnyStruct,
-				},
-			},
-			value,
-		)
-	})
-
-	t.Run("anystruct with numeric array", func(t *testing.T) {
-		t.Parallel()
-
-		inter := parseCheckAndInterpret(t, `
-            fun test(): Type {
-                let x: AnyStruct = [1, 2, 3]
-                return x.getType()
-            }
-        `)
-
-		value, err := inter.Invoke("test")
-		require.NoError(t, err)
-
-		AssertValuesEqual(
-			t,
-			inter,
-			interpreter.TypeValue{
-				Type: interpreter.VariableSizedStaticType{
-					Type: interpreter.PrimitiveStaticTypeInt,
-				},
-			},
-			value,
-		)
-	})
->>>>>>> 3c24a0ee
 }