/*
 * Cadence - The resource-oriented smart contract programming language
 *
 * Copyright 2019-2020 Dapper Labs, Inc.
 *
 * Licensed under the Apache License, Version 2.0 (the "License");
 * you may not use this file except in compliance with the License.
 * You may obtain a copy of the License at
 *
 *   http://www.apache.org/licenses/LICENSE-2.0
 *
 * Unless required by applicable law or agreed to in writing, software
 * distributed under the License is distributed on an "AS IS" BASIS,
 * WITHOUT WARRANTIES OR CONDITIONS OF ANY KIND, either express or implied.
 * See the License for the specific language governing permissions and
 * limitations under the License.
 */

package checker

import (
	"fmt"
	"testing"

	"github.com/stretchr/testify/assert"
	"github.com/stretchr/testify/require"

	"github.com/onflow/cadence/runtime/sema"
)

func TestCheckCastingIntLiteralToIntegerType(t *testing.T) {

	t.Parallel()

	test := func(t *testing.T, integerType sema.Type) {

		t.Run(integerType.String(), func(t *testing.T) {

			t.Parallel()

			checker, err := ParseAndCheck(t,
				fmt.Sprintf(
					`
                      let x = 1 as %s
                    `,
					integerType,
				),
			)

			require.NoError(t, err)

			xType := RequireGlobalValue(t, checker.Elaboration, "x")

			assert.Equal(t,
				integerType,
				xType,
			)

			assert.NotEmpty(t, checker.Elaboration.CastingTargetTypes)
		})
	}

	for _, integerType := range sema.AllIntegerTypes {
		test(t, integerType)
	}
}

func TestCheckInvalidCastingIntLiteralToString(t *testing.T) {

	t.Parallel()

	_, err := ParseAndCheck(t, `
      let x = 1 as String
    `)

	errs := ExpectCheckerErrors(t, err, 1)

	assert.IsType(t, &sema.TypeMismatchError{}, errs[0])
}

func TestCheckCastingIntLiteralToAnyStruct(t *testing.T) {

	t.Parallel()

	checker, err := ParseAndCheck(t, `
      let x = 1 as AnyStruct
    `)

	require.NoError(t, err)

	xType := RequireGlobalValue(t, checker.Elaboration, "x")

	assert.Equal(t,
		sema.AnyStructType,
		xType,
	)

	assert.NotEmpty(t, checker.Elaboration.CastingTargetTypes)
}

func TestCheckCastingResourceToAnyResource(t *testing.T) {

	t.Parallel()

	checker, err := ParseAndCheck(t, `
      resource R {}

      fun test() {
          let r <- create R()
          let x <- r as @AnyResource
          destroy x
      }
    `)

	require.NoError(t, err)

	assert.NotEmpty(t, checker.Elaboration.CastingTargetTypes)
}

func TestCheckCastingArrayLiteral(t *testing.T) {

	t.Parallel()

	_, err := ParseAndCheck(t, `
      fun zipOf3(a: [AnyStruct; 3], b: [Int; 3]): [[AnyStruct; 2]; 3] {
          return [
              [a[0], b[0]] as [AnyStruct; 2],
              [a[1], b[1]] as [AnyStruct; 2],
              [a[2], b[2]] as [AnyStruct; 2]
          ]
      }
    `)

	require.NoError(t, err)
}

func TestCheckCastResourceType(t *testing.T) {

	t.Parallel()

	// Supertype: Restricted type

	t.Run("restricted type -> restricted type: fewer restrictions", func(t *testing.T) {

		const types = `
          resource interface I1 {}

          resource interface I2 {}

          resource R: I1, I2 {}
        `

		t.Run("static", func(t *testing.T) {

			checker, err := ParseAndCheck(t,
				types+`
                  let r: @R{I1, I2} <- create R()
                  let r2 <- r as @R{I2}
                `,
			)

			require.NoError(t, err)

			r2Type := RequireGlobalValue(t, checker.Elaboration, "r2")

			require.IsType(t,
				&sema.RestrictedType{},
				r2Type,
			)
		})

		t.Run("dynamic", func(t *testing.T) {

			_, err := ParseAndCheck(t,
				types+`
                  fun test(): @R{I2}? {
                      let r: @R{I1, I2} <- create R()
                      if let r2 <- r as? @R{I2} {
                          return <-r2
                      } else {
                          destroy r
                          return nil
                      }
                  }
                `,
			)

			require.NoError(t, err)
		})
	})

	t.Run("restricted type -> restricted type: more restrictions", func(t *testing.T) {

		const types = `
          resource interface I1 {}

          resource interface I2 {}

          resource R: I1, I2 {}
        `

		t.Run("static", func(t *testing.T) {

			checker, err := ParseAndCheck(t,
				types+`
                  let r: @R{I1} <- create R()
                  let r2 <- r as @R{I1, I2}
                `,
			)

			require.NoError(t, err)

			r2Type := RequireGlobalValue(t, checker.Elaboration, "r2")

			require.IsType(t,
				&sema.RestrictedType{},
				r2Type,
			)
		})

		t.Run("dynamic", func(t *testing.T) {

			_, err := ParseAndCheck(t,
				types+`
                  fun test(): @R{I1, I2}? {
                      let r: @R{I1} <- create R()
                      if let r2 <- r as? @R{I1, I2} {
                          return <-r2
                      } else {
                          destroy r
                          return nil
                      }
                  }
                `,
			)

			require.NoError(t, err)
		})
	})

	t.Run("restricted type -> restricted type: different resource", func(t *testing.T) {

		const types = `
          resource interface I {}

          resource R1: I {}

          resource R2: I {}
        `

		t.Run("static", func(t *testing.T) {

			_, err := ParseAndCheck(t,
				types+`
                  let r: @R1{I} <- create R1()
                  let r2 <- r as @R2{I}
                `,
			)

			errs := ExpectCheckerErrors(t, err, 1)

			assert.IsType(t, &sema.TypeMismatchError{}, errs[0])
		})

		t.Run("dynamic", func(t *testing.T) {

			_, err := ParseAndCheck(t,
				types+`
                  fun test(): @R2{I}? {
                      let r: @R1{I} <- create R1()
                      if let r2 <- r as? @R2{I} {
                          return <-r2
                      } else {
                          destroy r
                          return nil
                      }
                  }
                `,
			)

			errs := ExpectCheckerErrors(t, err, 1)

			assert.IsType(t, &sema.TypeMismatchError{}, errs[0])
		})
	})

	t.Run("unrestricted type -> restricted type: same resource", func(t *testing.T) {

		const types = `
          resource interface I {}

          resource R: I {}
        `

		t.Run("static", func(t *testing.T) {

			checker, err := ParseAndCheck(t,
				types+`
                  let r: @R <- create R()
                  let r2 <- r as @R{I}
                `,
			)

			require.NoError(t, err)

			r2Type := RequireGlobalValue(t, checker.Elaboration, "r2")

			require.IsType(t,
				&sema.RestrictedType{},
				r2Type,
			)
		})

		t.Run("dynamic", func(t *testing.T) {

			_, err := ParseAndCheck(t,
				types+`
                  fun test(): @R{I}? {
                      let r: @R <- create R()
                      if let r2 <- r as? @R{I} {
                          return <-r2
                      } else {
                          destroy r
                          return nil
                      }
                  }
                `,
			)

			require.NoError(t, err)
		})
	})

	t.Run("unrestricted type -> restricted type: different resource", func(t *testing.T) {

		const types = `
          resource interface I {}

          resource R1: I {}

          resource R2: I {}
        `

		t.Run("static", func(t *testing.T) {

			_, err := ParseAndCheck(t,
				types+`
                  let r: @R1 <- create R1()
                  let r2 <- r as @R2{I}
                `,
			)

			errs := ExpectCheckerErrors(t, err, 1)

			assert.IsType(t, &sema.TypeMismatchError{}, errs[0])
		})

		t.Run("dynamic", func(t *testing.T) {

			_, err := ParseAndCheck(t,
				types+`
                  fun test(): @R2{I}? {
                      let r: @R1 <- create R1()
                      if let r2 <- r as? @R2{I} {
                          return <-r2
                      } else {
                          destroy r
                          return nil
                      }
                  }
                `,
			)

			errs := ExpectCheckerErrors(t, err, 1)

			assert.IsType(t, &sema.TypeMismatchError{}, errs[0])
		})
	})

	t.Run("AnyResource -> conforming restricted type", func(t *testing.T) {

		const types = `
          resource interface RI {}

          resource R: RI {}
        `

		t.Run("static", func(t *testing.T) {

			_, err := ParseAndCheck(t,
				types+`
                  let r: @AnyResource <- create R()
                  let r2 <- r as @R{RI}
                `,
			)

			// NOTE: static cast not allowed, only dynamic

			errs := ExpectCheckerErrors(t, err, 1)

			assert.IsType(t, &sema.TypeMismatchError{}, errs[0])
		})

		t.Run("dynamic", func(t *testing.T) {

			_, err := ParseAndCheck(t,
				types+`
                  fun test(): @R{RI}? {
                      let r: @AnyResource <- create R()
                      if let r2 <- r as? @R{RI} {
                          return <-r2
                      } else {
                          destroy r
                          return nil
                      }
                  }
                `,
			)

			require.NoError(t, err)
		})
	})

	t.Run("restricted AnyResource -> conforming restricted type", func(t *testing.T) {

		const types = `
          resource interface RI {}

          resource R: RI {}
        `

		t.Run("static", func(t *testing.T) {

			_, err := ParseAndCheck(t,
				types+`
                  let r: @AnyResource{RI} <- create R()
                  let r2 <- r as @R{RI}
                `,
			)

			// NOTE: static cast not allowed, only dynamic

			errs := ExpectCheckerErrors(t, err, 1)

			assert.IsType(t, &sema.TypeMismatchError{}, errs[0])
		})

		t.Run("dynamic", func(t *testing.T) {

			_, err := ParseAndCheck(t,
				types+`
                  fun test(): @R{RI}? {
                      let r: @AnyResource{RI} <- create R()
                      if let r2 <- r as? @R{RI} {
                          return <-r2
                      } else {
                          destroy r
                          return nil
                      }
                  }
                `,
			)

			require.NoError(t, err)
		})
	})

	t.Run("restricted AnyResource -> non-conforming restricted type", func(t *testing.T) {

		const types = `
          resource interface RI {}

          resource R {}
        `

		t.Run("static", func(t *testing.T) {

			_, err := ParseAndCheck(t,
				types+`
                  let r: @AnyResource{RI} <- create R()
                  let r2 <- r as @R{RI}
                `,
			)

			errs := ExpectCheckerErrors(t, err, 3)

			assert.IsType(t, &sema.TypeMismatchError{}, errs[0])
			assert.IsType(t, &sema.InvalidNonConformanceRestrictionError{}, errs[1])
			assert.IsType(t, &sema.TypeMismatchError{}, errs[2])
		})

		t.Run("dynamic", func(t *testing.T) {

			_, err := ParseAndCheck(t,
				types+`
                  fun test(): @R{RI}? {
                      let r: @AnyResource{RI} <- create R()
                      if let r2 <- r as? @R{RI} {
                          return <-r2
                      } else {
                          destroy r
                          return nil
                      }
                  }
                `,
			)

			errs := ExpectCheckerErrors(t, err, 3)

			assert.IsType(t, &sema.InvalidNonConformanceRestrictionError{}, errs[0])
			assert.IsType(t, &sema.TypeMismatchError{}, errs[1])
			assert.IsType(t, &sema.InvalidNonConformanceRestrictionError{}, errs[2])

		})
	})

	// Supertype: Resource (unrestricted)

	t.Run("restricted type -> unrestricted type: same resource", func(t *testing.T) {

		const types = `
          resource interface I {}

          resource R: I {}
        `

		t.Run("static", func(t *testing.T) {

			checker, err := ParseAndCheck(t,
				types+`
                  let r: @R{I} <- create R()
                  let r2 <- r as @R
                `,
			)

			require.NoError(t, err)

			r2Type := RequireGlobalValue(t, checker.Elaboration, "r2")

			require.IsType(t,
				&sema.CompositeType{},
				r2Type,
			)
		})

		t.Run("dynamic", func(t *testing.T) {

			_, err := ParseAndCheck(t,
				types+`
                  fun test(): @R? {
                      let r: @R{I} <- create R()
                      if let r2 <- r as? @R {
                          return <-r2
                      } else {
                          destroy r
                          return nil
                      }
                  }
                `,
			)

			require.NoError(t, err)
		})
	})

	t.Run("restricted type -> unrestricted type: different resource", func(t *testing.T) {

		const types = `
          resource interface I {}

          resource R: I {}

          resource T: I {}
        `

		t.Run("static", func(t *testing.T) {

			_, err := ParseAndCheck(t,
				types+`
                  let r: @R{I} <- create R()
                  let t <- r as @T
                `,
			)

			errs := ExpectCheckerErrors(t, err, 1)

			assert.IsType(t, &sema.TypeMismatchError{}, errs[0])
		})

		t.Run("dynamic", func(t *testing.T) {

			_, err := ParseAndCheck(t,
				types+`
                  fun test(): @T? {
                      let r: @R{I} <- create R()
                      if let t <- r as? @T {
                          return <-t
                      } else {
                          destroy r
                          return nil
                      }
                  }
                `,
			)

			errs := ExpectCheckerErrors(t, err, 1)

			assert.IsType(t, &sema.TypeMismatchError{}, errs[0])
		})
	})

	t.Run("restricted AnyResource -> conforming resource", func(t *testing.T) {

		const types = `
           resource interface RI {}

           resource R: RI {}
        `

		t.Run("static", func(t *testing.T) {

			_, err := ParseAndCheck(t,
				types+`
                  let r: @AnyResource{RI} <- create R()
                  let r2 <- r as @R
                `,
			)

			// NOTE: static cast not allowed, only dynamic

			errs := ExpectCheckerErrors(t, err, 1)

			assert.IsType(t, &sema.TypeMismatchError{}, errs[0])
		})

		t.Run("dynamic", func(t *testing.T) {

			_, err := ParseAndCheck(t,
				types+`
                  fun test(): @R? {
                      let r: @AnyResource{RI} <- create R()
                      if let r2 <- r as? @R {
                          return <-r2
                      } else {
                          destroy r
                          return nil
                      }
                  }
                `,
			)

			require.NoError(t, err)
		})
	})

	t.Run("restricted AnyResource -> non-conforming resource", func(t *testing.T) {

		const types = `
           resource interface RI {}

           resource R {}
        `

		t.Run("static", func(t *testing.T) {

			_, err := ParseAndCheck(t,
				types+`
                  let r: @AnyResource{RI} <- create R()
                  let r2 <- r as @R
                `,
			)

			errs := ExpectCheckerErrors(t, err, 2)

			assert.IsType(t, &sema.TypeMismatchError{}, errs[0])
			assert.IsType(t, &sema.TypeMismatchError{}, errs[1])
		})

		t.Run("dynamic", func(t *testing.T) {

			_, err := ParseAndCheck(t,
				types+`
                  fun test(): @R? {
                      let r: @AnyResource{RI} <- create R()
                      if let r2 <- r as? @R {
                          return <-r2
                      } else {
                          destroy r
                          return nil
                      }
                  }
                `,
			)

			errs := ExpectCheckerErrors(t, err, 1)

			assert.IsType(t, &sema.TypeMismatchError{}, errs[0])
		})
	})

	t.Run("AnyResource -> unrestricted type", func(t *testing.T) {

		const types = `
           resource interface RI {}

           resource R: RI {}
        `

		t.Run("static", func(t *testing.T) {

			_, err := ParseAndCheck(t,
				types+`
                  let r: @AnyResource <- create R()
                  let r2 <- r as @R
                `,
			)

			errs := ExpectCheckerErrors(t, err, 1)

			assert.IsType(t, &sema.TypeMismatchError{}, errs[0])
		})

		t.Run("dynamic", func(t *testing.T) {

			_, err := ParseAndCheck(t,
				types+`
                  fun test(): @R? {
                      let r: @AnyResource <- create R()
                      if let r2 <- r as? @R {
                          return <-r2
                      } else {
                          destroy r
                          return nil
                      }
                  }
                `,
			)

			require.NoError(t, err)
		})
	})

	// Supertype: restricted AnyResource

	t.Run("resource -> restricted AnyResource with non-conformance restriction", func(t *testing.T) {

		const types = `
          resource interface RI {}

          // NOTE: R does not conform to RI
          resource R {}
        `

		t.Run("static", func(t *testing.T) {

			_, err := ParseAndCheck(t,
				types+`
                  let r: @R <- create R()
                  let r2 <- r as @AnyResource{RI}
                `,
			)

			errs := ExpectCheckerErrors(t, err, 1)

			assert.IsType(t, &sema.TypeMismatchError{}, errs[0])
		})

		t.Run("dynamic", func(t *testing.T) {

			_, err := ParseAndCheck(t,
				types+`
                  fun test(): @AnyResource{RI}? {
                      let r: @R <- create R()
                      if let r2 <- r as? @AnyResource{RI} {
                          return <-r2
                      } else {
                          destroy r
                          return nil
                      }
                  }
                `,
			)

			errs := ExpectCheckerErrors(t, err, 1)

			assert.IsType(t, &sema.TypeMismatchError{}, errs[0])
		})

	})

	t.Run("resource -> restricted AnyResource with conformance restriction", func(t *testing.T) {

		const types = `
          resource interface RI {}

          resource R: RI {}
        `

		t.Run("static", func(t *testing.T) {

			_, err := ParseAndCheck(t,
				types+`
                  let r: @R <- create R()
                  let r2 <- r as @AnyResource{RI}
                `,
			)

			require.NoError(t, err)
		})

		t.Run("dynamic", func(t *testing.T) {

			_, err := ParseAndCheck(t,
				types+`
                  fun test(): @AnyResource{RI}? {
                      let r: @R <- create R()
                      if let r2 <- r as? @AnyResource{RI} {
                          return <-r2
                      } else {
                          destroy r
                          return nil
                      }
                  }
                `,
			)

			require.NoError(t, err)
		})
	})

	t.Run("restricted type -> restricted AnyResource with conformance in restriction", func(t *testing.T) {

		const types = `
          resource interface I {}

          resource R: I {}
        `

		t.Run("static", func(t *testing.T) {

			checker, err := ParseAndCheck(t,
				types+`
                  let r: @R{I} <- create R()
                  let r2 <- r as @AnyResource{I}
                `,
			)

			require.NoError(t, err)

			iType := RequireGlobalType(t, checker.Elaboration, "I")

			require.IsType(t, &sema.InterfaceType{}, iType)

			r2Type := RequireGlobalValue(t, checker.Elaboration, "r2")

			require.IsType(t,
				&sema.RestrictedType{
					Type: sema.AnyResourceType,
					Restrictions: []*sema.InterfaceType{
						iType.(*sema.InterfaceType),
					},
				},
				r2Type,
			)
		})

		t.Run("dynamic", func(t *testing.T) {

			_, err := ParseAndCheck(t,
				types+`
                  fun test(): @AnyResource{I}? {
                      let r: @R{I} <- create R()
                      if let r2 <- r as? @AnyResource{I} {
                          return <-r2
                      } else {
                          destroy r
                          return nil
                      }
                  }
                `,
			)

			require.NoError(t, err)
		})
	})

	t.Run("restricted type -> restricted AnyResource with conformance not in restriction", func(t *testing.T) {

		const types = `
          resource interface I1 {}

          resource interface I2 {}

          resource R: I1, I2 {}
        `

		t.Run("static", func(t *testing.T) {

			checker, err := ParseAndCheck(t,
				types+`
                  let r: @R{I1} <- create R()
                  let r2 <- r as @AnyResource{I2}
                `,
			)

			require.NoError(t, err)

			i2Type := RequireGlobalType(t, checker.Elaboration, "I2")

			require.IsType(t, &sema.InterfaceType{}, i2Type)

			r2Type := RequireGlobalValue(t, checker.Elaboration, "r2")

			require.IsType(t,
				&sema.RestrictedType{
					Type: sema.AnyResourceType,
					Restrictions: []*sema.InterfaceType{
						i2Type.(*sema.InterfaceType),
					},
				},
				r2Type,
			)
		})

		t.Run("dynamic", func(t *testing.T) {

			_, err := ParseAndCheck(t,
				types+`
                  fun test(): @AnyResource{I2}? {
                      let r: @R{I1} <- create R()
                      if let r2 <- r as? @AnyResource{I2} {
                          return <-r2
                      } else {
                          destroy r
                          return nil
                      }
                  }
                `,
			)

			require.NoError(t, err)
		})
	})

	t.Run("restricted type -> restricted AnyResource with non-conformance restriction", func(t *testing.T) {

		const types = `
          resource interface I1 {}

          resource interface I2 {}

          resource R: I1 {}
        `

		t.Run("static", func(t *testing.T) {

			_, err := ParseAndCheck(t,
				types+`
                  let r: @R{I1} <- create R()
                  let r2 <- r as @AnyResource{I2}
                `,
			)

			errs := ExpectCheckerErrors(t, err, 1)

			assert.IsType(t, &sema.TypeMismatchError{}, errs[0])
		})

		t.Run("dynamic", func(t *testing.T) {

			_, err := ParseAndCheck(t,
				types+`
                  fun test(): @AnyResource{I2}? {
                      let r: @R{I1} <- create R()
                      if let r2 <- r as? @AnyResource{I2} {
                          return <-r2
                      } else {
                          destroy r
                          return nil
                      }
                  }
                `,
			)

			errs := ExpectCheckerErrors(t, err, 1)

			assert.IsType(t, &sema.TypeMismatchError{}, errs[0])
		})
	})

	t.Run("restricted AnyResource -> restricted AnyResource: fewer restrictions", func(t *testing.T) {

		const types = `
          resource interface I1 {}

          resource interface I2 {}

          resource R: I1, I2 {}
        `

		t.Run("static", func(t *testing.T) {

			_, err := ParseAndCheck(t,
				types+`
                  let r: @AnyResource{I1, I2} <- create R()
                  let r2 <- r as @AnyResource{I2}
                `,
			)

			require.NoError(t, err)
		})

		t.Run("dynamic", func(t *testing.T) {

			_, err := ParseAndCheck(t,
				types+`
                  fun test(): @AnyResource{I2}? {
                      let r: @AnyResource{I1, I2} <- create R()
                      if let r2 <- r as? @AnyResource{I2} {
                          return <-r2
                      } else {
                          destroy r
                          return nil
                      }
                  }
                `,
			)

			require.NoError(t, err)
		})
	})

	t.Run("restricted AnyResource -> restricted AnyResource: more restrictions", func(t *testing.T) {

		const types = `
          resource interface I1 {}

          resource interface I2 {}

          resource R: I1, I2 {}
        `

		t.Run("static", func(t *testing.T) {

			_, err := ParseAndCheck(t,
				types+`
                  let r: @AnyResource{I1} <- create R()
                  let r2 <- r as @AnyResource{I1, I2}
                `,
			)

			errs := ExpectCheckerErrors(t, err, 1)

			assert.IsType(t, &sema.TypeMismatchError{}, errs[0])
		})

		t.Run("dynamic", func(t *testing.T) {

			_, err := ParseAndCheck(t,
				types+`
                  fun test(): @AnyResource{I1, I2}? {
                      let r: @AnyResource{I1} <- create R()
                      if let r2 <- r as? @AnyResource{I1, I2} {
                          return <-r2
                      } else {
                          destroy r
                          return nil
                      }
                  }
                `,
			)

			require.NoError(t, err)
		})
	})

	t.Run("restricted AnyResource -> restricted AnyResource with non-conformance restriction", func(t *testing.T) {

		const types = `
          resource interface I1 {}

          resource interface I2 {}

          resource R: I1 {}
        `

		t.Run("static", func(t *testing.T) {

			_, err := ParseAndCheck(t,
				types+`
                  let r: @AnyResource{I1} <- create R()
                  let r2 <- r as @AnyResource{I1, I2}
                `,
			)

			errs := ExpectCheckerErrors(t, err, 1)

			assert.IsType(t, &sema.TypeMismatchError{}, errs[0])
		})

		t.Run("dynamic", func(t *testing.T) {

			_, err := ParseAndCheck(t,
				types+`
                  fun test(): @AnyResource{I1, I2}? {
                      let r: @AnyResource{I1} <- create R()
                      if let r2 <- r as? @AnyResource{I1, I2} {
                          return <-r2
                      } else {
                          destroy r
                          return nil
                      }
                  }
                `,
			)

			require.NoError(t, err)
		})
	})

	t.Run("AnyResource -> restricted AnyResource", func(t *testing.T) {

		const types = `
          resource interface I {}

          resource R: I {}
        `

		t.Run("static", func(t *testing.T) {

			_, err := ParseAndCheck(t,
				types+`
                  let r: @AnyResource <- create R()
                  let r2 <- r as @AnyResource{I}
                `,
			)

			errs := ExpectCheckerErrors(t, err, 1)

			assert.IsType(t, &sema.TypeMismatchError{}, errs[0])
		})

		t.Run("dynamic", func(t *testing.T) {

			_, err := ParseAndCheck(t,
				types+`
                  fun test(): @AnyResource{I}? {
                      let r: @AnyResource <- create R()
                      if let r2 <- r as? @AnyResource{I} {
                          return <-r2
                      } else {
                          destroy r
                          return nil
                      }
                  }
                `,
			)

			require.NoError(t, err)
		})
	})

	// Supertype: AnyResource

	t.Run("restricted type -> AnyResource", func(t *testing.T) {

		const types = `
          resource interface I1 {}

          resource interface I2 {}

          resource R: I1, I2 {}
        `

		t.Run("static", func(t *testing.T) {

			_, err := ParseAndCheck(t,
				types+`
                  let r: @R{I1} <- create R()
                  let r2 <- r as @AnyResource
                `,
			)

			require.NoError(t, err)
		})

		t.Run("dynamic", func(t *testing.T) {

			_, err := ParseAndCheck(t,
				types+`
                  fun test(): @AnyResource? {
                      let r: @R{I1} <- create R()
                      if let r2 <- r as? @AnyResource {
                          return <-r2
                      } else {
                          destroy r
                          return nil
                      }
                  }
                `,
			)

			require.NoError(t, err)
		})
	})

	t.Run("restricted AnyResource -> AnyResource", func(t *testing.T) {

		const types = `
          resource interface I1 {}

          resource interface I2 {}

          resource R: I1, I2 {}
        `

		t.Run("static", func(t *testing.T) {

			_, err := ParseAndCheck(t,
				types+`
                  let r: @AnyResource{I1} <- create R()
                  let r2 <- r as @AnyResource
                `,
			)

			require.NoError(t, err)
		})

		t.Run("dynamic", func(t *testing.T) {

			_, err := ParseAndCheck(t,
				types+`
                  fun test(): @AnyResource? {
                      let r: @AnyResource{I1} <- create R()
                      if let r2 <- r as? @AnyResource {
                          return <-r2
                      } else {
                          destroy r
                          return nil
                      }
                  }
                `,
			)

			require.NoError(t, err)
		})
	})

	t.Run("unrestricted type -> AnyResource", func(t *testing.T) {

		const types = `
           resource R {}
        `

		t.Run("static", func(t *testing.T) {

			_, err := ParseAndCheck(t,
				types+`
                  let r <- create R()
                  let r2 <- r as @AnyResource
                `,
			)

			require.NoError(t, err)
		})

		t.Run("dynamic", func(t *testing.T) {
			_, err := ParseAndCheck(t,
				types+`
                  fun test(): @AnyResource? {
                      let r <- create R()
                      if let r2 <- r as? @AnyResource {
                          return <-r2
                      } else {
                          destroy r
                          return nil
                      }
                  }
                `,
			)

			require.NoError(t, err)
		})
	})
}

func TestCheckCastStructType(t *testing.T) {

	t.Parallel()

	// Supertype: Restricted type

	t.Run("restricted type -> restricted type: fewer restrictions", func(t *testing.T) {

		const types = `
          struct interface I1 {}

          struct interface I2 {}

          struct S: I1, I2 {}
        `

		t.Run("static", func(t *testing.T) {

			checker, err := ParseAndCheck(t,
				types+`
                  let s: S{I1, I2} = S()
                  let s2 = s as S{I2}
                `,
			)

			require.NoError(t, err)

			s2Type := RequireGlobalValue(t, checker.Elaboration, "s2")

			require.IsType(t,
				&sema.RestrictedType{},
				s2Type,
			)
		})

		t.Run("dynamic", func(t *testing.T) {

			checker, err := ParseAndCheck(t,
				types+`
                  let s: S{I1, I2} = S()
                  let s2 = s as? S{I2}
                `,
			)

			require.NoError(t, err)

			s2Type := RequireGlobalValue(t, checker.Elaboration, "s2")

			require.IsType(t,
				&sema.OptionalType{
					Type: &sema.RestrictedType{},
				},
				s2Type,
			)
		})
	})

	t.Run("restricted type -> restricted type: more restrictions", func(t *testing.T) {

		const types = `
          struct interface I1 {}

          struct interface I2 {}

          struct S: I1, I2 {}
        `

		t.Run("static", func(t *testing.T) {

			checker, err := ParseAndCheck(t,
				types+`
                  let s: S{I1} = S()
                  let s2 = s as S{I1, I2}
                `,
			)

			require.NoError(t, err)

			s2Type := RequireGlobalValue(t, checker.Elaboration, "s2")

			require.IsType(t,
				&sema.RestrictedType{},
				s2Type,
			)
		})

		t.Run("dynamic", func(t *testing.T) {

			_, err := ParseAndCheck(t,
				types+`
                  let s: S{I1} = S()
                  let s2 = s as? S{I1, I2}
                `,
			)

			require.NoError(t, err)
		})
	})

	t.Run("restricted type -> restricted type: different struct", func(t *testing.T) {

		const types = `
          struct interface I {}

          struct S1: I {}

          struct S2: I {}
        `

		t.Run("static", func(t *testing.T) {

			_, err := ParseAndCheck(t,
				types+`
                  let s: S1{I} = S1()
                  let s2 = s as S2{I}
                `,
			)

			errs := ExpectCheckerErrors(t, err, 1)

			assert.IsType(t, &sema.TypeMismatchError{}, errs[0])
		})

		t.Run("dynamic", func(t *testing.T) {

			_, err := ParseAndCheck(t,
				types+`
                  let s: S1{I} = S1()
                  let s2 = s as? S2{I}
                `,
			)

			errs := ExpectCheckerErrors(t, err, 1)

			assert.IsType(t, &sema.TypeMismatchError{}, errs[0])
		})
	})

	t.Run("unrestricted type -> restricted type: same struct", func(t *testing.T) {

		const types = `
          struct interface I {}

          struct S: I {}
        `

		t.Run("static", func(t *testing.T) {

			checker, err := ParseAndCheck(t,
				types+`
                  let s: S = S()
                  let s2 = s as S{I}
                `,
			)

			require.NoError(t, err)

			s2Type := RequireGlobalValue(t, checker.Elaboration, "s2")

			require.IsType(t,
				&sema.RestrictedType{},
				s2Type,
			)
		})

		t.Run("dynamic", func(t *testing.T) {

			_, err := ParseAndCheck(t,
				types+`
                  let s: S = S()
                  let s2 = s as? S{I}
                `,
			)

			require.NoError(t, err)
		})
	})

	t.Run("unrestricted type -> restricted type: different struct", func(t *testing.T) {

		const types = `
          struct interface I {}

          struct S1: I {}

          struct S2: I {}
        `

		t.Run("static", func(t *testing.T) {

			_, err := ParseAndCheck(t,
				types+`
                  let s: S1 = S1()
                  let s2 = s as S2{I}
                `,
			)

			errs := ExpectCheckerErrors(t, err, 1)

			assert.IsType(t, &sema.TypeMismatchError{}, errs[0])
		})

		t.Run("dynamic", func(t *testing.T) {

			_, err := ParseAndCheck(t,
				types+`
                   let s: S1 = S1()
                   let s2 = s as? S2{I}
                `,
			)

			errs := ExpectCheckerErrors(t, err, 1)

			assert.IsType(t, &sema.TypeMismatchError{}, errs[0])
		})
	})

	t.Run("AnyStruct -> conforming restricted type", func(t *testing.T) {

		const types = `
          struct interface SI {}

          struct S: SI {}
        `

		t.Run("static", func(t *testing.T) {

			_, err := ParseAndCheck(t,
				types+`
                  let s: AnyStruct = S()
                  let s2 = s as S{SI}
                `,
			)

			// NOTE: static cast not allowed, only dynamic

			errs := ExpectCheckerErrors(t, err, 1)

			assert.IsType(t, &sema.TypeMismatchError{}, errs[0])
		})

		t.Run("dynamic", func(t *testing.T) {

			_, err := ParseAndCheck(t,
				types+`
                  let s: AnyStruct = S()
                  let s2 = s as? S{SI}
                `,
			)

			require.NoError(t, err)
		})
	})

	t.Run("restricted AnyStruct -> conforming restricted type", func(t *testing.T) {

		const types = `
          struct interface SI {}

          struct S: SI {}
        `

		t.Run("static", func(t *testing.T) {

			_, err := ParseAndCheck(t,
				types+`
                  let s: AnyStruct{SI} = S()
                  let s2 = s as S{SI}
                `,
			)

			// NOTE: static cast not allowed, only dynamic

			errs := ExpectCheckerErrors(t, err, 1)

			assert.IsType(t, &sema.TypeMismatchError{}, errs[0])
		})

		t.Run("dynamic", func(t *testing.T) {

			_, err := ParseAndCheck(t,
				types+`
                  let s: AnyStruct{SI} = S()
                  let s2 = s as? S{SI}
                `,
			)

			require.NoError(t, err)
		})
	})

	t.Run("restricted AnyStruct -> non-conforming restricted type", func(t *testing.T) {

		const types = `
          struct interface SI {}

          struct S {}
        `

		t.Run("static", func(t *testing.T) {

			_, err := ParseAndCheck(t,
				types+`
                  let s: AnyStruct{SI} = S()
                  let s2 = s as S{SI}
                `,
			)

			errs := ExpectCheckerErrors(t, err, 3)

			assert.IsType(t, &sema.TypeMismatchError{}, errs[0])
			assert.IsType(t, &sema.InvalidNonConformanceRestrictionError{}, errs[1])
			assert.IsType(t, &sema.TypeMismatchError{}, errs[2])
		})

		t.Run("dynamic", func(t *testing.T) {

			_, err := ParseAndCheck(t,
				types+`
                  let s: AnyStruct{SI} = S()
                  let s2 = s as? S{SI}
                `,
			)

			errs := ExpectCheckerErrors(t, err, 2)

			assert.IsType(t, &sema.TypeMismatchError{}, errs[0])
			assert.IsType(t, &sema.InvalidNonConformanceRestrictionError{}, errs[1])
		})
	})

	// Supertype: Struct (unrestricted)

	t.Run("restricted type -> unrestricted type: same struct", func(t *testing.T) {

		const types = `
          struct interface I {}

          struct S: I {}
        `

		t.Run("static", func(t *testing.T) {

			checker, err := ParseAndCheck(t,
				types+`
                  let s: S{I} = S()
                  let s2 = s as S
                `,
			)

			require.NoError(t, err)

			s2Type := RequireGlobalValue(t, checker.Elaboration, "s2")

			require.IsType(t,
				&sema.CompositeType{},
				s2Type,
			)
		})

		t.Run("dynamic", func(t *testing.T) {

			_, err := ParseAndCheck(t,
				types+`
                  let s: S{I} = S()
                  let s2 = s as? S
                `,
			)

			require.NoError(t, err)
		})
	})

	t.Run("restricted type -> unrestricted type: different struct", func(t *testing.T) {

		const types = `
          struct interface I {}

          struct S: I {}

          struct T: I {}
        `

		t.Run("static", func(t *testing.T) {

			_, err := ParseAndCheck(t,
				types+`
                  let s: T{I} = S()
                  let t = s as T
                `,
			)

			errs := ExpectCheckerErrors(t, err, 1)

			assert.IsType(t, &sema.TypeMismatchError{}, errs[0])
		})

		t.Run("dynamic", func(t *testing.T) {

			_, err := ParseAndCheck(t,
				types+`
                  let s: T{I} = S()
                  let t = s as? T
                `,
			)

			errs := ExpectCheckerErrors(t, err, 1)

			assert.IsType(t, &sema.TypeMismatchError{}, errs[0])
		})
	})

	t.Run("restricted AnyStruct -> conforming struct", func(t *testing.T) {

		const types = `
           struct interface SI {}

           struct S: SI {}
        `

		t.Run("static", func(t *testing.T) {

			_, err := ParseAndCheck(t,
				types+`
                  let s: AnyStruct{SI} = S()
                  let s2 = s as S
                `,
			)

			// NOTE: static cast not allowed, only dynamic

			errs := ExpectCheckerErrors(t, err, 1)

			assert.IsType(t, &sema.TypeMismatchError{}, errs[0])
		})

		t.Run("dynamic", func(t *testing.T) {

			_, err := ParseAndCheck(t,
				types+`
                  let s: AnyStruct{SI} = S()
                  let s2 = s as? S
                `,
			)

			require.NoError(t, err)
		})
	})

	t.Run("restricted AnyStruct -> non-conforming struct", func(t *testing.T) {

		const types = `
           struct interface SI {}

           struct S {}
        `

		t.Run("static", func(t *testing.T) {

			_, err := ParseAndCheck(t,
				types+`
                  let s: AnyStruct{SI} = S()
                  let s2 = s as S
                `,
			)

			errs := ExpectCheckerErrors(t, err, 2)

			assert.IsType(t, &sema.TypeMismatchError{}, errs[0])
			assert.IsType(t, &sema.TypeMismatchError{}, errs[1])
		})

		t.Run("dynamic", func(t *testing.T) {

			_, err := ParseAndCheck(t,
				types+`
                  let s: AnyStruct{SI} = S()
                  let s2 = s as? S
                `,
			)

			errs := ExpectCheckerErrors(t, err, 1)

			assert.IsType(t, &sema.TypeMismatchError{}, errs[0])
		})
	})

	t.Run("AnyStruct -> unrestricted type", func(t *testing.T) {

		const types = `
           struct interface SI {}

           struct S: SI {}
        `

		t.Run("static", func(t *testing.T) {

			_, err := ParseAndCheck(t,
				types+`
                  let s: AnyStruct = S()
                  let s2 = s as S
                `,
			)

			errs := ExpectCheckerErrors(t, err, 1)

			assert.IsType(t, &sema.TypeMismatchError{}, errs[0])
		})

		t.Run("dynamic", func(t *testing.T) {

			_, err := ParseAndCheck(t,
				types+`
                  let s: AnyStruct = S()
                  let s2 = s as? S
                `,
			)

			require.NoError(t, err)
		})
	})

	// Supertype: restricted AnyStruct

	t.Run("struct -> restricted AnyStruct with non-conformance restriction", func(t *testing.T) {

		const types = `
          struct interface SI {}

          // NOTE: S does not conform to SI
          struct S {}
        `

		t.Run("static", func(t *testing.T) {

			_, err := ParseAndCheck(t,
				types+`
                  let s: S = S()
                  let s2 = s as AnyStruct{SI}
                `,
			)

			errs := ExpectCheckerErrors(t, err, 1)

			assert.IsType(t, &sema.TypeMismatchError{}, errs[0])
		})

		t.Run("dynamic", func(t *testing.T) {

			_, err := ParseAndCheck(t,
				types+`
                  let s: S = S()
                  let s2 = s as? AnyStruct{SI}
                `,
			)

			errs := ExpectCheckerErrors(t, err, 1)

			assert.IsType(t, &sema.TypeMismatchError{}, errs[0])
		})

	})

	t.Run("struct -> restricted AnyStruct with conformance restriction", func(t *testing.T) {

		const types = `
          struct interface SI {}

          struct S: SI {}
        `

		t.Run("static", func(t *testing.T) {

			_, err := ParseAndCheck(t,
				types+`
                  let s: S = S()
                  let s2 = s as AnyStruct{SI}
                `,
			)

			require.NoError(t, err)
		})

		t.Run("dynamic", func(t *testing.T) {

			_, err := ParseAndCheck(t,
				types+`
                  let s: S = S()
                  let s2 = s as? AnyStruct{SI}
                `,
			)

			require.NoError(t, err)
		})
	})

	t.Run("restricted type -> restricted AnyStruct with conformance in restriction", func(t *testing.T) {

		const types = `
          struct interface I {}

          struct S: I {}
        `

		t.Run("static", func(t *testing.T) {

			checker, err := ParseAndCheck(t,
				types+`
                  let s: S{I} = S()
                  let s2 = s as AnyStruct{I}
                `,
			)

			require.NoError(t, err)

			iType := RequireGlobalType(t, checker.Elaboration, "I")

			require.IsType(t, &sema.InterfaceType{}, iType)

			s2Type := RequireGlobalValue(t, checker.Elaboration, "s2")

			require.IsType(t,
				&sema.RestrictedType{
					Type: sema.AnyStructType,
					Restrictions: []*sema.InterfaceType{
						iType.(*sema.InterfaceType),
					},
				},
				s2Type,
			)
		})

		t.Run("dynamic", func(t *testing.T) {

			_, err := ParseAndCheck(t,
				types+`
                  let s: S{I} = S()
                  let s2 = s as? AnyStruct{I}
                `,
			)

			require.NoError(t, err)
		})
	})

	t.Run("restricted type -> restricted AnyStruct with conformance not in restriction", func(t *testing.T) {

		const types = `
          struct interface I1 {}

          struct interface I2 {}

          struct S: I1, I2 {}
        `

		t.Run("static", func(t *testing.T) {

			checker, err := ParseAndCheck(t,
				types+`
                  let s: S{I1} = S()
                  let s2 = s as AnyStruct{I2}
                `,
			)

			require.NoError(t, err)

			i2Type := RequireGlobalType(t, checker.Elaboration, "I2")

			require.IsType(t, &sema.InterfaceType{}, i2Type)

			s2Type := RequireGlobalValue(t, checker.Elaboration, "s2")

			require.IsType(t,
				&sema.RestrictedType{
					Type: sema.AnyStructType,
					Restrictions: []*sema.InterfaceType{
						i2Type.(*sema.InterfaceType),
					},
				},
				s2Type,
			)
		})

		t.Run("dynamic", func(t *testing.T) {

			_, err := ParseAndCheck(t,
				types+`
                  let s: S{I1} = S()
                  let s2 = s as? AnyStruct{I2}
                `,
			)

			require.NoError(t, err)
		})
	})

	t.Run("restricted type -> restricted AnyStruct with non-conformance restriction", func(t *testing.T) {

		const types = `
          struct interface I1 {}

          struct interface I2 {}

          struct S: I1 {}
        `

		t.Run("static", func(t *testing.T) {

			_, err := ParseAndCheck(t,
				types+`
                  let s: S{I1} = S()
                  let s2 = s as AnyStruct{I2}
                `,
			)

			errs := ExpectCheckerErrors(t, err, 1)

			assert.IsType(t, &sema.TypeMismatchError{}, errs[0])
		})

		t.Run("dynamic", func(t *testing.T) {

			_, err := ParseAndCheck(t,
				types+`
                  let s: S{I1} = S()
                  let s2 = s as? AnyStruct{I2}
                `,
			)

			errs := ExpectCheckerErrors(t, err, 1)

			assert.IsType(t, &sema.TypeMismatchError{}, errs[0])
		})
	})

	t.Run("restricted AnyStruct -> restricted AnyStruct: fewer restrictions", func(t *testing.T) {

		const types = `
          struct interface I1 {}

          struct interface I2 {}

          struct S: I1, I2 {}
        `

		t.Run("static", func(t *testing.T) {

			_, err := ParseAndCheck(t,
				types+`
                  let s: AnyStruct{I1, I2} = S()
                  let s2 = s as AnyStruct{I2}
                `,
			)

			require.NoError(t, err)
		})

		t.Run("dynamic", func(t *testing.T) {

			_, err := ParseAndCheck(t,
				types+`
                  let s: AnyStruct{I1, I2} = S()
                  let s2 = s as? AnyStruct{I2}
                `,
			)

			require.NoError(t, err)
		})
	})

	t.Run("restricted AnyStruct -> restricted AnyStruct: more restrictions", func(t *testing.T) {

		const types = `
          struct interface I1 {}

          struct interface I2 {}

          struct S: I1, I2 {}
        `

		t.Run("static", func(t *testing.T) {

			_, err := ParseAndCheck(t,
				types+`
                  let s: AnyStruct{I1} = S()
                  let s2 = s as AnyStruct{I1, I2}
                `,
			)

			errs := ExpectCheckerErrors(t, err, 1)

			assert.IsType(t, &sema.TypeMismatchError{}, errs[0])
		})

		t.Run("dynamic", func(t *testing.T) {

			_, err := ParseAndCheck(t,
				types+`
                  let s: AnyStruct{I1} = S()
                  let s2 = s as? AnyStruct{I1, I2}
                `,
			)

			require.NoError(t, err)
		})
	})

	t.Run("restricted AnyStruct -> restricted AnyStruct with non-conformance restriction", func(t *testing.T) {

		const types = `
          struct interface I1 {}

          struct interface I2 {}

          struct S: I1 {}
        `

		t.Run("static", func(t *testing.T) {

			_, err := ParseAndCheck(t,
				types+`
                  let s: AnyStruct{I1} = S()
                  let s2 = s as AnyStruct{I1, I2}
                `,
			)

			errs := ExpectCheckerErrors(t, err, 1)

			assert.IsType(t, &sema.TypeMismatchError{}, errs[0])
		})

		t.Run("dynamic", func(t *testing.T) {

			_, err := ParseAndCheck(t,
				types+`
                  let s: AnyStruct{I1} = S()
                  let s2 = s as? AnyStruct{I1, I2}
                `,
			)

			require.NoError(t, err)
		})
	})

	t.Run("AnyStruct -> restricted AnyStruct", func(t *testing.T) {

		const types = `
          struct interface I {}

          struct S: I {}
        `

		t.Run("static", func(t *testing.T) {

			_, err := ParseAndCheck(t,
				types+`
                  let s: AnyStruct = S()
                  let s2 = s as AnyStruct{I}
                `,
			)

			errs := ExpectCheckerErrors(t, err, 1)

			assert.IsType(t, &sema.TypeMismatchError{}, errs[0])
		})

		t.Run("dynamic", func(t *testing.T) {

			_, err := ParseAndCheck(t,
				types+`
                  let s: AnyStruct = S()
                  let s2 = s as? AnyStruct{I}
                `,
			)

			require.NoError(t, err)
		})
	})

	// Supertype: AnyStruct

	t.Run("restricted type -> AnyStruct", func(t *testing.T) {

		const types = `
          struct interface I1 {}

          struct interface I2 {}

          struct S: I1, I2 {}
        `

		t.Run("static", func(t *testing.T) {

			_, err := ParseAndCheck(t,
				types+`
                  let s: S{I1} = S()
                  let s2 = s as AnyStruct
                `,
			)

			require.NoError(t, err)
		})

		t.Run("dynamic", func(t *testing.T) {

			_, err := ParseAndCheck(t,
				types+`
                  let s: S{I1} = S()
                  let s2 = s as? AnyStruct
                `,
			)

			require.NoError(t, err)
		})
	})

	t.Run("restricted AnyStruct -> AnyStruct", func(t *testing.T) {

		const types = `
          struct interface I1 {}

          struct interface I2 {}

          struct S: I1, I2 {}
        `

		t.Run("static", func(t *testing.T) {

			_, err := ParseAndCheck(t,
				types+`
                  let s: AnyStruct{I1} = S()
                  let s2 = s as AnyStruct
                `,
			)

			require.NoError(t, err)
		})

		t.Run("dynamic", func(t *testing.T) {

			_, err := ParseAndCheck(t,
				types+`
                  let s: AnyStruct{I1} = S()
                  let s2 = s as? AnyStruct
                `,
			)

			require.NoError(t, err)
		})
	})

	t.Run("unrestricted type -> AnyStruct", func(t *testing.T) {

		const types = `
           struct S {}
        `

		t.Run("static", func(t *testing.T) {

			_, err := ParseAndCheck(t,
				types+`
                  let s = S()
                  let s2 = s as AnyStruct
                `,
			)

			require.NoError(t, err)
		})

		t.Run("dynamic", func(t *testing.T) {
			_, err := ParseAndCheck(t,
				types+`
                  let s = S()
                  let s2 = s as? AnyStruct
                `,
			)

			require.NoError(t, err)
		})
	})
}

func TestCheckReferenceTypeSubTyping(t *testing.T) {

	t.Parallel()

	t.Run("resource", func(t *testing.T) {

		test := func(ty string) {

			t.Run(fmt.Sprintf("auth to non-auth: %s", ty), func(t *testing.T) {

				t.Parallel()

				_, err := ParseAndCheckWithAny(t,
					fmt.Sprintf(`
                          resource interface I {}

                          resource R: I {}

                          let r <- create R()
                          let ref = &r as auth &%[1]s
                          let ref2 = ref as &%[1]s
                        `,
						ty,
					),
				)

				require.NoError(t, err)
			})

			t.Run(fmt.Sprintf("non-auth to auth: %s", ty), func(t *testing.T) {

				t.Parallel()

				_, err := ParseAndCheckWithAny(t,
					fmt.Sprintf(`
                          resource interface I {}

                          resource R: I {}

                          let r <- create R()
                          let ref = &r as &%[1]s
                          let ref2 = ref as auth &%[1]s
                        `,
						ty,
					),
				)

				errs := ExpectCheckerErrors(t, err, 1)

				assert.IsType(t, &sema.TypeMismatchError{}, errs[0])
			})
		}

		for _, ty := range []string{
			"R",
			"R{I}",
			"AnyResource",
			"AnyResource{I}",
			"Any",
			"Any{I}",
		} {
			test(ty)
		}
	})

	t.Run("struct", func(t *testing.T) {

		test := func(ty string) {

			t.Run(fmt.Sprintf("auth to non-auth: %s", ty), func(t *testing.T) {

				t.Parallel()

				_, err := ParseAndCheckWithAny(t,
					fmt.Sprintf(`
                          struct interface I {}

                          struct S: I {}

                          let s = S()
                          let ref = &s as auth &%[1]s
                          let ref2 = ref as &%[1]s
                        `,
						ty,
					),
				)

				require.NoError(t, err)
			})

			t.Run(fmt.Sprintf("non-auth to auth: %s", ty), func(t *testing.T) {

				t.Parallel()

				_, err := ParseAndCheckWithAny(t,
					fmt.Sprintf(
						`
                          struct interface I {}

                          struct S: I {}

                          let s = S()
                          let ref = &s as &%[1]s
                          let ref2 = ref as auth &%[1]s
                        `,
						ty,
					),
				)

				errs := ExpectCheckerErrors(t, err, 1)

				assert.IsType(t, &sema.TypeMismatchError{}, errs[0])
			})
		}

		for _, ty := range []string{
			"S",
			"S{I}",
			"AnyStruct",
			"AnyStruct{I}",
			"Any",
			"Any{I}",
		} {
			test(ty)
		}
	})

	t.Run("non-composite", func(t *testing.T) {

		test := func(ty string) {

			t.Run(fmt.Sprintf("auth to non-auth: %s", ty), func(t *testing.T) {

				t.Parallel()

				_, err := ParseAndCheckWithAny(t,
					fmt.Sprintf(`
                          let i = 1
                          let ref = &i as auth &%[1]s
                          let ref2 = ref as &%[1]s
                        `,
						ty,
					),
				)

				require.NoError(t, err)
			})

			t.Run(fmt.Sprintf("non-auth to auth: %s", ty), func(t *testing.T) {

				t.Parallel()

				_, err := ParseAndCheckWithAny(t,
					fmt.Sprintf(
						`
                          let i = 1
                          let ref = &i as &%[1]s
                          let ref2 = ref as auth &%[1]s
                        `,
						ty,
					),
				)

				errs := ExpectCheckerErrors(t, err, 1)

				assert.IsType(t, &sema.TypeMismatchError{}, errs[0])
			})
		}

		for _, ty := range []string{
			"Int",
			"AnyStruct",
			"Any",
		} {
			test(ty)
		}
	})
}

func TestCheckCastAuthorizedResourceReferenceType(t *testing.T) {

	t.Parallel()

	// Supertype: Restricted type

	t.Run("restricted type -> restricted type: fewer restrictions", func(t *testing.T) {

		const setup = `
          resource interface I1 {}

          resource interface I2 {}

          resource R: I1, I2 {}

          let x <- create R()
          let r = &x as auth &R{I1, I2}
        `

		t.Run("static", func(t *testing.T) {

			_, err := ParseAndCheck(t,
				setup+`
                  let r2 = r as &R{I2}
                `,
			)

			require.NoError(t, err)
		})

		t.Run("dynamic", func(t *testing.T) {

			_, err := ParseAndCheck(t,
				setup+`
                  let r2 = r as? &R{I2}
                `,
			)

			require.NoError(t, err)
		})
	})

	t.Run("restricted type -> restricted type: more restrictions", func(t *testing.T) {

		const setup = `
          resource interface I1 {}

          resource interface I2 {}

          resource R: I1, I2 {}

          let x <- create R()
          let r = &x as auth &R{I1}
        `

		t.Run("static", func(t *testing.T) {

			_, err := ParseAndCheck(t,
				setup+`
                  let r2 = r as &R{I1, I2}
                `,
			)

			require.NoError(t, err)
		})

		t.Run("dynamic", func(t *testing.T) {

			_, err := ParseAndCheck(t,
				setup+`
                  let r2 = r as? &R{I1, I2}
                `,
			)

			require.NoError(t, err)
		})
	})

	t.Run("restricted type -> restricted type: different resource", func(t *testing.T) {

		const setup = `
          resource interface I {}

          resource R1: I {}

          resource R2: I {}

          let x <- create R1()
          let r = &x as auth &R1{I}
        `

		t.Run("static", func(t *testing.T) {

			_, err := ParseAndCheck(t,
				setup+`
                  let r2 = r as &R2{I}
                `,
			)

			errs := ExpectCheckerErrors(t, err, 1)

			assert.IsType(t, &sema.TypeMismatchError{}, errs[0])
		})

		t.Run("dynamic", func(t *testing.T) {

			_, err := ParseAndCheck(t,
				setup+`
                  let r2 = r as? &R2{I}
                `,
			)

			errs := ExpectCheckerErrors(t, err, 1)

			assert.IsType(t, &sema.TypeMismatchError{}, errs[0])
		})
	})

	t.Run("unrestricted type -> restricted type: same resource", func(t *testing.T) {

		const setup = `
          resource interface I {}

          resource R: I {}

          let x <- create R()
          let r = &x as auth &R
        `

		t.Run("static", func(t *testing.T) {

			_, err := ParseAndCheck(t,
				setup+`
                  let r2 = r as &R{I}
                `,
			)

			require.NoError(t, err)
		})

		t.Run("dynamic", func(t *testing.T) {

			_, err := ParseAndCheck(t,
				setup+`
                  let r2 = r as? &R{I}
                `,
			)

			require.NoError(t, err)
		})
	})

	t.Run("unrestricted type -> restricted type: different resource", func(t *testing.T) {

		const setup = `
          resource interface I {}

          resource R1: I {}

          resource R2: I {}

          let x <- create R1()
          let r = &x as auth &R1
        `

		t.Run("static", func(t *testing.T) {

			_, err := ParseAndCheck(t,
				setup+`
                  let r2 = r as &R2{I}
                `,
			)

			errs := ExpectCheckerErrors(t, err, 1)

			assert.IsType(t, &sema.TypeMismatchError{}, errs[0])
		})

		t.Run("dynamic", func(t *testing.T) {

			_, err := ParseAndCheck(t,
				setup+`
                  let r2 = r as? &R2{I}
                `,
			)

			errs := ExpectCheckerErrors(t, err, 1)

			assert.IsType(t, &sema.TypeMismatchError{}, errs[0])
		})
	})

	for _, ty := range []sema.Type{
		sema.AnyResourceType,
		sema.AnyType,
	} {

		t.Run(fmt.Sprintf("restricted %s -> conforming restricted type", ty), func(t *testing.T) {

			setup := fmt.Sprintf(`
                  resource interface RI {}

                  resource R: RI {}

                  let x <- create R()
                  let r = &x as auth &%s{RI}
                `,
				ty,
			)

			t.Run("static", func(t *testing.T) {

				_, err := ParseAndCheckWithAny(t,
					setup+`
                      let r2 = r as &R{RI}
                    `,
				)

				// NOTE: static cast not allowed, only dynamic

				errs := ExpectCheckerErrors(t, err, 1)

				assert.IsType(t, &sema.TypeMismatchError{}, errs[0])
			})

			t.Run("dynamic", func(t *testing.T) {

				_, err := ParseAndCheckWithAny(t,
					setup+`
                      let r2 = r as? &R{RI}
                    `,
				)

				require.NoError(t, err)
			})
		})

		t.Run(fmt.Sprintf("%s -> conforming restricted type", ty), func(t *testing.T) {

			setup := fmt.Sprintf(`
                  resource interface RI {}

                  resource R: RI {}

                  let x <- create R()
                  let r = &x as auth &%s
                `,
				ty,
			)

			t.Run("static", func(t *testing.T) {

				_, err := ParseAndCheckWithAny(t,
					setup+`
                      let r2 = r as &R{RI}
                    `,
				)

				errs := ExpectCheckerErrors(t, err, 1)

				assert.IsType(t, &sema.TypeMismatchError{}, errs[0])
			})

			t.Run("dynamic", func(t *testing.T) {

				_, err := ParseAndCheckWithAny(t,
					setup+`
                      let r2 = r as? &R{RI}
                    `,
				)

				require.NoError(t, err)
			})
		})

		t.Run(fmt.Sprintf("restricted %s -> non-conforming restricted type", ty), func(t *testing.T) {

			setup := fmt.Sprintf(`
                  resource interface RI {}

                  resource R {}

                  let x <- create R()
                  let r = &x as auth &%s{RI}
                `,
				ty,
			)

			t.Run("static", func(t *testing.T) {

				_, err := ParseAndCheckWithAny(t,
					setup+`
                      let r2 = r as &R{RI}
                    `,
				)

				errs := ExpectCheckerErrors(t, err, 3)

				assert.IsType(t, &sema.TypeMismatchError{}, errs[0])
				assert.IsType(t, &sema.InvalidNonConformanceRestrictionError{}, errs[1])
				assert.IsType(t, &sema.TypeMismatchError{}, errs[2])
			})

			t.Run("dynamic", func(t *testing.T) {

				_, err := ParseAndCheckWithAny(t,
					setup+`
                      let r2 = r as? &R{RI}
                    `,
				)

				errs := ExpectCheckerErrors(t, err, 2)

				assert.IsType(t, &sema.TypeMismatchError{}, errs[0])
				assert.IsType(t, &sema.InvalidNonConformanceRestrictionError{}, errs[1])
			})
		})
	}

	// Supertype: Resource (unrestricted)

	t.Run("restricted type -> unrestricted type: same resource", func(t *testing.T) {

		const setup = `
          resource interface I {}

          resource R: I {}

          let x <- create R()
          let r = &x as auth &R{I}
        `

		t.Run("static", func(t *testing.T) {

			_, err := ParseAndCheck(t,
				setup+`
                  let r2 = r as &R
                `,
			)

			require.NoError(t, err)
		})

		t.Run("dynamic", func(t *testing.T) {

			_, err := ParseAndCheck(t,
				setup+`
                  let r2 = r as? &R
                `,
			)

			require.NoError(t, err)
		})
	})

	t.Run("restricted type -> unrestricted type: different resource", func(t *testing.T) {

		const setup = `
          resource interface I {}

          resource R: I {}

          resource T: I {}

          let x <- create R()
          let r = &x as auth &R{I}
        `

		t.Run("static", func(t *testing.T) {

			_, err := ParseAndCheck(t,
				setup+`
                  let t = r as &T
                `,
			)

			errs := ExpectCheckerErrors(t, err, 1)

			assert.IsType(t, &sema.TypeMismatchError{}, errs[0])
		})

		t.Run("dynamic", func(t *testing.T) {

			_, err := ParseAndCheck(t,
				setup+`
                  let t = r as? &T
                `,
			)

			errs := ExpectCheckerErrors(t, err, 1)

			assert.IsType(t, &sema.TypeMismatchError{}, errs[0])
		})
	})

	for _, ty := range []sema.Type{
		sema.AnyResourceType,
		sema.AnyType,
	} {

		t.Run(fmt.Sprintf("restricted %s -> conforming resource", ty), func(t *testing.T) {

			setup := fmt.Sprintf(
				`
                  resource interface RI {}

                  resource R: RI {}

                  let x <- create R()
                  let r = &x as auth &%s{RI}
                `,
				ty,
			)

			t.Run("static", func(t *testing.T) {

				_, err := ParseAndCheckWithAny(t,
					setup+`
                      let r2 = r as &R
                    `,
				)

				// NOTE: static cast not allowed, only dynamic

				errs := ExpectCheckerErrors(t, err, 1)

				assert.IsType(t, &sema.TypeMismatchError{}, errs[0])
			})

			t.Run("dynamic", func(t *testing.T) {

				_, err := ParseAndCheckWithAny(t,
					setup+`
                      let r2 = r as? &R
                    `,
				)

				require.NoError(t, err)
			})
		})

		t.Run(fmt.Sprintf("restricted %s -> non-conforming resource", ty), func(t *testing.T) {

			setup := fmt.Sprintf(
				`
                  resource interface RI {}

                  resource R {}

                  let x <- create R()
                  let r = &x as auth &%s{RI}
                `,
				ty,
			)

			t.Run("static", func(t *testing.T) {

				_, err := ParseAndCheckWithAny(t,
					setup+`
                      let r2 = r as &R
                    `,
				)

				errs := ExpectCheckerErrors(t, err, 2)

				assert.IsType(t, &sema.TypeMismatchError{}, errs[0])
				assert.IsType(t, &sema.TypeMismatchError{}, errs[1])
			})

			t.Run("dynamic", func(t *testing.T) {

				_, err := ParseAndCheckWithAny(t,
					setup+`
                      let r2 = r as? &R
                    `,
				)

				errs := ExpectCheckerErrors(t, err, 1)

				assert.IsType(t, &sema.TypeMismatchError{}, errs[0])
			})
		})

		t.Run(fmt.Sprintf("%s -> unrestricted type", ty), func(t *testing.T) {

			setup := fmt.Sprintf(
				`
                  resource interface RI {}

                  resource R: RI {}

                  let x <- create R()
                  let r = &x as auth &%s
                `,
				ty,
			)

			t.Run("static", func(t *testing.T) {

				_, err := ParseAndCheckWithAny(t,
					setup+`
                      let r2 = r as &R
                    `,
				)

				errs := ExpectCheckerErrors(t, err, 1)

				assert.IsType(t, &sema.TypeMismatchError{}, errs[0])
			})

			t.Run("dynamic", func(t *testing.T) {

				_, err := ParseAndCheckWithAny(t,
					setup+`
                      let r2 = r as? &R
                    `,
				)

				require.NoError(t, err)
			})
		})

		// Supertype: restricted AnyResource / Any

		t.Run(fmt.Sprintf("resource -> restricted %s with non-conformance restriction", ty), func(t *testing.T) {

			const setup = `
              resource interface RI {}

              // NOTE: R does not conform to RI
              resource R {}

              let x <- create R()
              let r = &x as auth &R
            `

			t.Run("static", func(t *testing.T) {

				_, err := ParseAndCheckWithAny(t,
					setup+fmt.Sprintf(
						`
                          let r2 = r as &%s{RI}
                        `,
						ty,
					),
				)

				errs := ExpectCheckerErrors(t, err, 1)

				assert.IsType(t, &sema.TypeMismatchError{}, errs[0])
			})

			t.Run("dynamic", func(t *testing.T) {

				_, err := ParseAndCheckWithAny(t,
					setup+fmt.Sprintf(
						`
                          let r2 = r as? &%s{RI}
                        `,
						ty,
					),
				)

				errs := ExpectCheckerErrors(t, err, 1)

				assert.IsType(t, &sema.TypeMismatchError{}, errs[0])
			})
		})

		t.Run(fmt.Sprintf("resource -> restricted %s with conformance restriction", ty), func(t *testing.T) {

			const setup = `
              resource interface RI {}

              resource R: RI {}

              let x <- create R()
              let r = &x as auth &R
            `

			t.Run("static", func(t *testing.T) {

				_, err := ParseAndCheckWithAny(t,
					setup+fmt.Sprintf(
						`
                          let r2 = r as &%s{RI}
                        `,
						ty,
					),
				)

				require.NoError(t, err)
			})

			t.Run("dynamic", func(t *testing.T) {

				_, err := ParseAndCheckWithAny(t,
					setup+fmt.Sprintf(
						`
                          let r2 = r as? &%s{RI}
                        `,
						ty,
					),
				)

				require.NoError(t, err)
			})
		})

		t.Run(fmt.Sprintf("restricted type -> restricted %s with conformance in restriction", ty), func(t *testing.T) {

			const setup = `
              resource interface I {}

              resource R: I {}

              let x <- create R()
              let r = &x as auth &R{I}
            `

			t.Run("static", func(t *testing.T) {

				_, err := ParseAndCheckWithAny(t,
					setup+fmt.Sprintf(
						`
                          let r2 = r as &%s{I}
                        `,
						ty,
					),
				)

				require.NoError(t, err)
			})

			t.Run("dynamic", func(t *testing.T) {

				_, err := ParseAndCheckWithAny(t,
					setup+fmt.Sprintf(
						`
                          let r2 = r as? &%s{I}
                        `,
						ty,
					),
				)

				require.NoError(t, err)
			})
		})

		t.Run(fmt.Sprintf("restricted type -> restricted %s with conformance not in restriction", ty), func(t *testing.T) {

			const setup = `
              resource interface I1 {}

              resource interface I2 {}

              resource R: I1, I2 {}

              let x <- create R()
              let r = &x as auth &R{I1}
            `

			t.Run("static", func(t *testing.T) {

				_, err := ParseAndCheckWithAny(t,
					setup+fmt.Sprintf(
						`
                          let r2 = r as &%s{I2}
                        `,
						ty,
					),
				)

				require.NoError(t, err)
			})

			t.Run("dynamic", func(t *testing.T) {

				_, err := ParseAndCheckWithAny(t,
					setup+fmt.Sprintf(
						`
                          let r2 = r as? &%s{I2}
                        `,
						ty,
					),
				)

				require.NoError(t, err)
			})
		})

		t.Run(fmt.Sprintf("restricted type -> restricted %s with non-conformance restriction", ty), func(t *testing.T) {

			const setup = `
              resource interface I1 {}

              resource interface I2 {}

              resource R: I1 {}

              let x <- create R()
              let r = &x as auth &R{I1}
            `

			t.Run("static", func(t *testing.T) {

				_, err := ParseAndCheckWithAny(t,
					setup+fmt.Sprintf(
						`
                          let r2 = r as &%s{I2}
                        `,
						ty,
					),
				)

				errs := ExpectCheckerErrors(t, err, 1)

				assert.IsType(t, &sema.TypeMismatchError{}, errs[0])
			})

			t.Run("dynamic", func(t *testing.T) {

				_, err := ParseAndCheckWithAny(t,
					setup+fmt.Sprintf(
						`
                          let r2 = r as? &%s{I2}
                        `,
						ty,
					),
				)

				errs := ExpectCheckerErrors(t, err, 1)

				assert.IsType(t, &sema.TypeMismatchError{}, errs[0])
			})
		})

		for _, otherType := range []sema.Type{
			sema.AnyResourceType,
			sema.AnyType,
		} {

			t.Run(fmt.Sprintf("restricted %s -> restricted %s: fewer restrictions", ty, otherType), func(t *testing.T) {

				setup := fmt.Sprintf(
					`
                      resource interface I1 {}

                      resource interface I2 {}

                      resource R: I1, I2 {}

                      let x <- create R()
                      let r = &x as auth &%s{I1, I2}
                    `,
					ty,
				)

				t.Run("static", func(t *testing.T) {

					_, err := ParseAndCheckWithAny(t,
						setup+fmt.Sprintf(
							`
                              let r2 = r as &%s{I2}
                            `,
							otherType,
						),
					)

					if ty == sema.AnyType && otherType == sema.AnyResourceType {

						errs := ExpectCheckerErrors(t, err, 1)

						assert.IsType(t, &sema.TypeMismatchError{}, errs[0])

						return
					}

					require.NoError(t, err)
				})

				t.Run("dynamic", func(t *testing.T) {

					_, err := ParseAndCheckWithAny(t,
						setup+fmt.Sprintf(
							`
                              let r2 = r as? &%s{I2}
                            `,
							otherType,
						),
					)

					require.NoError(t, err)
				})
			})

			t.Run(fmt.Sprintf("restricted %s -> restricted %s: more restrictions", ty, otherType), func(t *testing.T) {

				setup := fmt.Sprintf(
					`
                      resource interface I1 {}

                      resource interface I2 {}

                      resource R: I1, I2 {}

                      let x <- create R()
                      let r = &x as auth &%s{I1}
                    `,
					ty,
				)

				t.Run("static", func(t *testing.T) {

					_, err := ParseAndCheckWithAny(t,
						setup+fmt.Sprintf(
							`
                              let r2 = r as &%s{I1, I2}
                            `,
							otherType,
						),
					)

					errs := ExpectCheckerErrors(t, err, 1)

					assert.IsType(t, &sema.TypeMismatchError{}, errs[0])
				})

				t.Run("dynamic", func(t *testing.T) {

					_, err := ParseAndCheckWithAny(t,
						setup+fmt.Sprintf(
							`
                              let r2 = r as? &%s{I1, I2}
                            `,
							otherType,
						),
					)

					require.NoError(t, err)
				})
			})

			t.Run(fmt.Sprintf("restricted %s -> restricted %s with non-conformance restriction", ty, otherType), func(t *testing.T) {

				setup := fmt.Sprintf(
					`
                      resource interface I1 {}

                      resource interface I2 {}

                      resource R: I1 {}

                      let x <- create R()
                      let r = &x as auth &%s{I1}
                    `,
					ty,
				)

				t.Run("static", func(t *testing.T) {

					_, err := ParseAndCheckWithAny(t,
						setup+fmt.Sprintf(
							`
                              let r2 = r as &%s{I1, I2}
                            `,
							otherType,
						),
					)

					errs := ExpectCheckerErrors(t, err, 1)

					assert.IsType(t, &sema.TypeMismatchError{}, errs[0])
				})

				t.Run("dynamic", func(t *testing.T) {

					_, err := ParseAndCheckWithAny(t,
						setup+fmt.Sprintf(
							`
                              let r2 = r as? &%s{I1, I2}
                            `,
							otherType,
						),
					)

					require.NoError(t, err)
				})
			})

			t.Run(fmt.Sprintf("%s -> restricted %s", ty, otherType), func(t *testing.T) {

				setup := fmt.Sprintf(
					`
                      resource interface I {}

                      resource R: I {}

                      let x <- create R()
                      let r = &x as auth &%s
                    `,
					ty,
				)

				t.Run("static", func(t *testing.T) {

					_, err := ParseAndCheckWithAny(t,
						setup+fmt.Sprintf(
							`
                              let r2 = r as &%s{I}
                            `,
							otherType,
						),
					)

					errs := ExpectCheckerErrors(t, err, 1)

					assert.IsType(t, &sema.TypeMismatchError{}, errs[0])
				})

				t.Run("dynamic", func(t *testing.T) {

					_, err := ParseAndCheckWithAny(t,
						setup+fmt.Sprintf(
							`
                              let r2 = r as? &%s{I}
                            `,
							otherType,
						),
					)

					require.NoError(t, err)
				})
			})
		}

		// Supertype: AnyResource / Any

		t.Run(fmt.Sprintf("restricted type -> %s", ty), func(t *testing.T) {

			const setup = `
              resource interface I1 {}

              resource interface I2 {}

              resource R: I1, I2 {}

              let x <- create R()
              let r = &x as auth &R{I1}
            `

			t.Run("static", func(t *testing.T) {

				_, err := ParseAndCheckWithAny(t,
					setup+fmt.Sprintf(
						`
                          let r2 = r as &%s
                        `,
						ty,
					),
				)

				require.NoError(t, err)
			})

			t.Run("dynamic", func(t *testing.T) {

				_, err := ParseAndCheckWithAny(t,
					setup+fmt.Sprintf(
						`
                          let r2 = r as? &%s
                        `,
						ty,
					),
				)

				require.NoError(t, err)
			})
		})

		for _, otherType := range []sema.Type{
			sema.AnyResourceType,
			sema.AnyType,
		} {
			t.Run(fmt.Sprintf("restricted %s -> %s", ty, otherType), func(t *testing.T) {

				setup := fmt.Sprintf(
					`
                      resource interface I1 {}

                      resource interface I2 {}

                      resource R: I1, I2 {}

                      let x <- create R()
                      let r = &x as auth &%s{I1}
                    `,
					ty,
				)

				t.Run("static", func(t *testing.T) {

					_, err := ParseAndCheckWithAny(t,
						setup+fmt.Sprintf(
							`
                              let r2 = r as &%s
                            `,
							otherType,
						),
					)

					if ty == sema.AnyType && otherType == sema.AnyResourceType {

						errs := ExpectCheckerErrors(t, err, 1)

						assert.IsType(t, &sema.TypeMismatchError{}, errs[0])

						return
					}

					require.NoError(t, err)
				})

				t.Run("dynamic", func(t *testing.T) {

					_, err := ParseAndCheckWithAny(t,
						setup+fmt.Sprintf(
							`
                              let r2 = r as? &%s
                            `,
							otherType,
						),
					)

					require.NoError(t, err)
				})
			})

		}

		t.Run(fmt.Sprintf("unrestricted type -> %s", ty), func(t *testing.T) {

			const setup = `
              resource interface I1 {}

              resource interface I2 {}

              resource R: I1, I2 {}

              let x <- create R()
              let r = &x as auth &R
            `

			t.Run("static", func(t *testing.T) {

				_, err := ParseAndCheckWithAny(t,
					setup+fmt.Sprintf(
						`
                          let r2 = r as &%s
                        `,
						ty,
					),
				)

				require.NoError(t, err)
			})

			t.Run("dynamic", func(t *testing.T) {

				_, err := ParseAndCheckWithAny(t,
					setup+fmt.Sprintf(
						`
                          let r2 = r as? &%s
                        `,
						ty,
					),
				)

				require.NoError(t, err)
			})
		})
	}
}

func TestCheckCastAuthorizedStructReferenceType(t *testing.T) {

	t.Parallel()

	// Supertype: Restricted type

	t.Run("restricted type -> restricted type: fewer restrictions", func(t *testing.T) {

		const setup = `
          struct interface I1 {}

          struct interface I2 {}

          struct S: I1, I2 {}

          let x = S()
          let s = &x as auth &S{I1, I2}
        `

		t.Run("static", func(t *testing.T) {

			_, err := ParseAndCheck(t,
				setup+`
                  let s2 = s as &S{I2}
                `,
			)

			require.NoError(t, err)
		})

		t.Run("dynamic", func(t *testing.T) {

			_, err := ParseAndCheck(t,
				setup+`
                  let s2 = s as? &S{I2}
                `,
			)

			require.NoError(t, err)
		})
	})

	t.Run("restricted type -> restricted type: more restrictions", func(t *testing.T) {

		const setup = `
          struct interface I1 {}

          struct interface I2 {}

          struct S: I1, I2 {}

          let x = S()
          let s = &x as auth &S{I1}
        `

		t.Run("static", func(t *testing.T) {

			_, err := ParseAndCheck(t,
				setup+`
                  let s2 = s as &S{I1, I2}
                `,
			)

			require.NoError(t, err)
		})

		t.Run("dynamic", func(t *testing.T) {

			_, err := ParseAndCheck(t,
				setup+`
                  let s2 = s as? &S{I1, I2}
                `,
			)

			require.NoError(t, err)
		})
	})

	t.Run("restricted type -> restricted type: different struct", func(t *testing.T) {

		const setup = `
          struct interface I {}

          struct S1: I {}

          struct S2: I {}

          let x = S1()
          let s = &x as auth &S1{I}
        `

		t.Run("static", func(t *testing.T) {

			_, err := ParseAndCheck(t,
				setup+`
                  let s2 = s as &S2{I}
                `,
			)

			errs := ExpectCheckerErrors(t, err, 1)

			assert.IsType(t, &sema.TypeMismatchError{}, errs[0])
		})

		t.Run("dynamic", func(t *testing.T) {

			_, err := ParseAndCheck(t,
				setup+`
                  let s2 = s as? &S2{I}
                `,
			)

			errs := ExpectCheckerErrors(t, err, 1)

			assert.IsType(t, &sema.TypeMismatchError{}, errs[0])
		})
	})

	t.Run("unrestricted type -> restricted type: same struct", func(t *testing.T) {

		const setup = `
          struct interface I {}

          struct S: I {}

          let x = S()
          let s = &x as auth &S

        `

		t.Run("static", func(t *testing.T) {

			_, err := ParseAndCheck(t,
				setup+`
                  let s2 = s as &S{I}
                `,
			)

			require.NoError(t, err)
		})

		t.Run("dynamic", func(t *testing.T) {

			_, err := ParseAndCheck(t,
				setup+`
                  let s2 = s as? &S{I}
                `,
			)

			require.NoError(t, err)
		})
	})

	t.Run("unrestricted type -> restricted type: different struct", func(t *testing.T) {

		const setup = `
          struct interface I {}

          struct S1: I {}

          struct S2: I {}

          let x = S1()
          let s = &x as auth &S1
        `

		t.Run("static", func(t *testing.T) {

			_, err := ParseAndCheck(t,
				setup+`
                  let s2 = s as &S2{I}
                `,
			)

			errs := ExpectCheckerErrors(t, err, 1)

			assert.IsType(t, &sema.TypeMismatchError{}, errs[0])
		})

		t.Run("dynamic", func(t *testing.T) {

			_, err := ParseAndCheck(t,
				setup+`
                  let s2 = s as? &S2{I}
                `,
			)

			errs := ExpectCheckerErrors(t, err, 1)

			assert.IsType(t, &sema.TypeMismatchError{}, errs[0])
		})
	})

	for _, ty := range []sema.Type{
		sema.AnyStructType,
		sema.AnyType,
	} {
		t.Run(fmt.Sprintf("restricted %s -> conforming restricted type", ty), func(t *testing.T) {

			setup := fmt.Sprintf(
				`
                  struct interface SI {}

                  struct S: SI {}

                  let x = S()
                  let s = &x as auth &%s{SI}
                `,
				ty,
			)

			t.Run("static", func(t *testing.T) {

				_, err := ParseAndCheckWithAny(t,
					setup+`
                      let s2 = s as &S{SI}
                    `,
				)

				// NOTE: static cast not allowed, only dynamic

				errs := ExpectCheckerErrors(t, err, 1)

				assert.IsType(t, &sema.TypeMismatchError{}, errs[0])
			})

			t.Run("dynamic", func(t *testing.T) {

				_, err := ParseAndCheckWithAny(t,
					setup+`
                      let s2 = s as? &S{SI}
                    `,
				)

				require.NoError(t, err)
			})
		})

		t.Run(fmt.Sprintf("%s -> conforming restricted type", ty), func(t *testing.T) {

			setup := fmt.Sprintf(
				`
                  struct interface SI {}

                  struct S: SI {}

                  let x = S()
                  let s = &x as auth &%s
                `,
				ty,
			)

			t.Run("static", func(t *testing.T) {

				_, err := ParseAndCheckWithAny(t,
					setup+`
                      let s2 = s as &S{SI}
                    `,
				)

				errs := ExpectCheckerErrors(t, err, 1)

				assert.IsType(t, &sema.TypeMismatchError{}, errs[0])
			})

			t.Run("dynamic", func(t *testing.T) {

				_, err := ParseAndCheckWithAny(t,
					setup+`
                      let s2 = s as? &S{SI}
                    `,
				)

				require.NoError(t, err)
			})
		})

		t.Run(fmt.Sprintf("restricted %s -> non-conforming restricted type", ty), func(t *testing.T) {

			setup := fmt.Sprintf(
				`
                  struct interface SI {}

                  struct S {}

                  let x = S()
                  let s = &x as auth &%s{SI}
                `,
				ty,
			)

			t.Run("static", func(t *testing.T) {

				_, err := ParseAndCheckWithAny(t,
					setup+`
                      let s2 = s as &S{SI}
                    `,
				)

				errs := ExpectCheckerErrors(t, err, 3)

				assert.IsType(t, &sema.TypeMismatchError{}, errs[0])
				assert.IsType(t, &sema.InvalidNonConformanceRestrictionError{}, errs[1])
				assert.IsType(t, &sema.TypeMismatchError{}, errs[2])
			})

			t.Run("dynamic", func(t *testing.T) {

				_, err := ParseAndCheckWithAny(t,
					setup+`
                      let s2 = s as? &S{SI}
                    `,
				)

				errs := ExpectCheckerErrors(t, err, 2)

				assert.IsType(t, &sema.TypeMismatchError{}, errs[0])
				assert.IsType(t, &sema.InvalidNonConformanceRestrictionError{}, errs[1])
			})
		})
	}

	// Supertype: Struct (unrestricted)

	t.Run("restricted type -> unrestricted type: same struct", func(t *testing.T) {

		const setup = `
          struct interface I {}

          struct S: I {}

          let x = S()
          let s = &x as auth &S{I}
        `

		t.Run("static", func(t *testing.T) {

			_, err := ParseAndCheck(t,
				setup+`
                  let s2 = s as &S
                `,
			)

			require.NoError(t, err)
		})

		t.Run("dynamic", func(t *testing.T) {

			_, err := ParseAndCheck(t,
				setup+`
                  let s2 = s as? &S
                `,
			)

			require.NoError(t, err)
		})
	})

	t.Run("restricted type -> unrestricted type: different struct", func(t *testing.T) {

		const setup = `
          struct interface I {}

          struct S: I {}

          struct T: I {}

          let x = S()
          let s = &x as auth &S{I}
        `

		t.Run("static", func(t *testing.T) {

			_, err := ParseAndCheck(t,
				setup+`
                  let t = s as &T
                `,
			)

			errs := ExpectCheckerErrors(t, err, 1)

			assert.IsType(t, &sema.TypeMismatchError{}, errs[0])
		})

		t.Run("dynamic", func(t *testing.T) {

			_, err := ParseAndCheck(t,
				setup+`
                  let t = s as? &T
                `,
			)

			errs := ExpectCheckerErrors(t, err, 1)

			assert.IsType(t, &sema.TypeMismatchError{}, errs[0])
		})
	})

	for _, ty := range []sema.Type{
		sema.AnyStructType,
		sema.AnyType,
	} {

		t.Run(fmt.Sprintf("restricted %s -> conforming struct", ty), func(t *testing.T) {

			setup := fmt.Sprintf(
				`
                  struct interface RI {}

                  struct S: RI {}

                  let x = S()
                  let s = &x as auth &%s{RI}
                `,
				ty,
			)

			t.Run("static", func(t *testing.T) {

				_, err := ParseAndCheckWithAny(t,
					setup+`
                      let s2 = s as &S
                    `,
				)

				// NOTE: static cast not allowed, only dynamic

				errs := ExpectCheckerErrors(t, err, 1)

				assert.IsType(t, &sema.TypeMismatchError{}, errs[0])
			})

			t.Run("dynamic", func(t *testing.T) {

				_, err := ParseAndCheckWithAny(t,
					setup+`
                      let s2 = s as? &S
                    `,
				)

				require.NoError(t, err)
			})
		})

		t.Run(fmt.Sprintf("restricted %s -> non-conforming struct", ty), func(t *testing.T) {

			setup := fmt.Sprintf(
				`
                  struct interface RI {}

                  struct S {}

                  let x = S()
                  let s = &x as auth &%s{RI}
                `,
				ty,
			)

			t.Run("static", func(t *testing.T) {

				_, err := ParseAndCheckWithAny(t,
					setup+`
                      let s2 = s as &S
                    `,
				)

				errs := ExpectCheckerErrors(t, err, 2)

				assert.IsType(t, &sema.TypeMismatchError{}, errs[0])
				assert.IsType(t, &sema.TypeMismatchError{}, errs[1])
			})

			t.Run("dynamic", func(t *testing.T) {

				_, err := ParseAndCheckWithAny(t,
					setup+`
                      let s2 = s as? &S
                    `,
				)

				errs := ExpectCheckerErrors(t, err, 1)

				assert.IsType(t, &sema.TypeMismatchError{}, errs[0])
			})
		})

		t.Run(fmt.Sprintf("%s -> unrestricted type", ty), func(t *testing.T) {

			setup := fmt.Sprintf(
				`
                  struct interface SI {}

                  struct S: SI {}

                  let x = S()
                  let s = &x as auth &%s
                `,
				ty,
			)

			t.Run("static", func(t *testing.T) {

				_, err := ParseAndCheckWithAny(t,
					setup+`
                      let s2 = s as &S
                    `,
				)

				errs := ExpectCheckerErrors(t, err, 1)

				assert.IsType(t, &sema.TypeMismatchError{}, errs[0])
			})

			t.Run("dynamic", func(t *testing.T) {

				_, err := ParseAndCheckWithAny(t,
					setup+`
                      let s2 = s as? &S
                    `,
				)

				require.NoError(t, err)
			})
		})

		// Supertype: restricted AnyStruct / Any

		t.Run(fmt.Sprintf("struct -> restricted %s with non-conformance restriction", ty), func(t *testing.T) {

			const setup = `
              struct interface SI {}

              // NOTE: S does not conform to SI
              struct S {}

              let x = S()
              let s = &x as auth &S
            `

			t.Run("static", func(t *testing.T) {

				_, err := ParseAndCheckWithAny(t,
					setup+fmt.Sprintf(
						`
                          let s2 = s as &%s{SI}
                        `,
						ty,
					),
				)

				errs := ExpectCheckerErrors(t, err, 1)

				assert.IsType(t, &sema.TypeMismatchError{}, errs[0])
			})

			t.Run("dynamic", func(t *testing.T) {

				_, err := ParseAndCheckWithAny(t,
					setup+fmt.Sprintf(
						`
                          let s2 = s as? &%s{SI}
                        `,
						ty,
					),
				)

				errs := ExpectCheckerErrors(t, err, 1)

				assert.IsType(t, &sema.TypeMismatchError{}, errs[0])
			})
		})

		t.Run(fmt.Sprintf("struct -> restricted %s with conformance restriction", ty), func(t *testing.T) {

			const setup = `
              struct interface SI {}

              struct S: SI {}

              let x = S()
              let s = &x as auth &S
            `

			t.Run("static", func(t *testing.T) {

				_, err := ParseAndCheckWithAny(t,
					setup+fmt.Sprintf(
						`
                          let s2 = s as &%s{SI}
                        `,
						ty,
					),
				)

				require.NoError(t, err)
			})

			t.Run("dynamic", func(t *testing.T) {

				_, err := ParseAndCheckWithAny(t,
					setup+fmt.Sprintf(
						`
                          let s2 = s as? &%s{SI}
                        `,
						ty,
					),
				)

				require.NoError(t, err)
			})
		})

		t.Run(fmt.Sprintf("restricted type -> restricted %s with conformance in restriction", ty), func(t *testing.T) {

			const setup = `
              struct interface I {}

              struct S: I {}

              let x = S()
              let s = &x as auth &S{I}
            `

			t.Run("static", func(t *testing.T) {

				_, err := ParseAndCheckWithAny(t,
					setup+fmt.Sprintf(
						`
                          let s2 = s as &%s{I}
                        `,
						ty,
					),
				)

				require.NoError(t, err)
			})

			t.Run("dynamic", func(t *testing.T) {

				_, err := ParseAndCheckWithAny(t,
					setup+fmt.Sprintf(
						`
                          let s2 = s as? &%s{I}
                        `,
						ty,
					),
				)

				require.NoError(t, err)
			})
		})

		t.Run(fmt.Sprintf("restricted type -> restricted %s with conformance not in restriction", ty), func(t *testing.T) {

			const setup = `
              struct interface I1 {}

              struct interface I2 {}

              struct S: I1, I2 {}

              let x = S()
              let s = &x as auth &S{I1}
            `

			t.Run("static", func(t *testing.T) {

				_, err := ParseAndCheckWithAny(t,
					setup+fmt.Sprintf(
						`
                          let s2 = s as &%s{I2}
                        `,
						ty,
					),
				)

				require.NoError(t, err)
			})

			t.Run("dynamic", func(t *testing.T) {

				_, err := ParseAndCheckWithAny(t,
					setup+fmt.Sprintf(
						`
                          let s2 = s as? &%s{I2}
                        `,
						ty,
					),
				)

				require.NoError(t, err)
			})
		})

		t.Run(fmt.Sprintf("restricted type -> restricted %s with non-conformance restriction", ty), func(t *testing.T) {

			const setup = `
              struct interface I1 {}

              struct interface I2 {}

              struct S: I1 {}

              let x = S()
              let s = &x as auth &S{I1}
            `

			t.Run("static", func(t *testing.T) {

				_, err := ParseAndCheckWithAny(t,
					setup+fmt.Sprintf(
						`
                          let s2 = s as &%s{I2}
                        `,
						ty,
					),
				)

				errs := ExpectCheckerErrors(t, err, 1)

				assert.IsType(t, &sema.TypeMismatchError{}, errs[0])
			})

			t.Run("dynamic", func(t *testing.T) {

				_, err := ParseAndCheckWithAny(t,
					setup+fmt.Sprintf(
						`
                          let s2 = s as? &%s{I2}
                        `,
						ty,
					),
				)

				errs := ExpectCheckerErrors(t, err, 1)

				assert.IsType(t, &sema.TypeMismatchError{}, errs[0])
			})
		})

		for _, otherType := range []sema.Type{
			sema.AnyStructType,
			sema.AnyType,
		} {

			t.Run(fmt.Sprintf("restricted %s -> restricted %s: fewer restrictions", ty, otherType), func(t *testing.T) {

				setup := fmt.Sprintf(
					`
                      struct interface I1 {}

                      struct interface I2 {}

                      struct S: I1, I2 {}

                      let x = S()
                      let s = &x as auth &%s{I1, I2}
                    `,
					ty,
				)

				t.Run("static", func(t *testing.T) {

					_, err := ParseAndCheckWithAny(t,
						setup+fmt.Sprintf(
							`
                              let s2 = s as &%s{I2}
                            `,
							otherType,
						),
					)

					if ty == sema.AnyType && otherType == sema.AnyStructType {

						errs := ExpectCheckerErrors(t, err, 1)

						assert.IsType(t, &sema.TypeMismatchError{}, errs[0])

						return
					}

					require.NoError(t, err)
				})

				t.Run("dynamic", func(t *testing.T) {

					_, err := ParseAndCheckWithAny(t,
						setup+fmt.Sprintf(
							`
                              let s2 = s as? &%s{I2}
                            `,
							otherType,
						),
					)

					require.NoError(t, err)
				})
			})

			t.Run(fmt.Sprintf("restricted %s -> restricted %s: more restrictions", ty, otherType), func(t *testing.T) {

				setup := fmt.Sprintf(
					`
                      struct interface I1 {}

                      struct interface I2 {}

                      struct S: I1, I2 {}

                      let x = S()
                      let s = &x as auth &%s{I1}
                    `,
					ty,
				)

				t.Run("static", func(t *testing.T) {

					_, err := ParseAndCheckWithAny(t,
						setup+fmt.Sprintf(
							`
							  let s2 = s as &%s{I1, I2}
                            `,
							otherType,
						),
					)

					errs := ExpectCheckerErrors(t, err, 1)

					assert.IsType(t, &sema.TypeMismatchError{}, errs[0])
				})

				t.Run("dynamic", func(t *testing.T) {

					_, err := ParseAndCheckWithAny(t,
						setup+fmt.Sprintf(
							`
                              let s2 = s as? &%s{I1, I2}
                            `,
							otherType,
						),
					)

					require.NoError(t, err)
				})
			})

			t.Run(fmt.Sprintf("restricted %s -> restricted %s with non-conformance restriction", ty, otherType), func(t *testing.T) {

				setup := fmt.Sprintf(
					`
                      struct interface I1 {}

                      struct interface I2 {}

                      struct S: I1 {}

                      let x = S()
                      let s = &x as auth &%s{I1}
                    `,
					ty,
				)

				t.Run("static", func(t *testing.T) {

					_, err := ParseAndCheckWithAny(t,
						setup+fmt.Sprintf(
							`
                              let s2 = s as &%s{I1, I2}
                            `,
							otherType,
						),
					)

					errs := ExpectCheckerErrors(t, err, 1)

					assert.IsType(t, &sema.TypeMismatchError{}, errs[0])
				})

				t.Run("dynamic", func(t *testing.T) {

					_, err := ParseAndCheckWithAny(t,
						setup+fmt.Sprintf(
							`
                              let s2 = s as? &%s{I1, I2}
                            `,
							otherType,
						),
					)

					require.NoError(t, err)
				})
			})

			t.Run(fmt.Sprintf("%s -> restricted %s", ty, otherType), func(t *testing.T) {

				setup := fmt.Sprintf(
					`
                      struct interface I {}

                      struct S: I {}

                      let x = S()
                      let s = &x as auth &%s
                    `,
					ty,
				)

				t.Run("static", func(t *testing.T) {

					_, err := ParseAndCheckWithAny(t,
						setup+fmt.Sprintf(
							`
                              let s2 = s as &%s{I}
                            `,
							otherType,
						),
					)

					errs := ExpectCheckerErrors(t, err, 1)

					assert.IsType(t, &sema.TypeMismatchError{}, errs[0])
				})

				t.Run("dynamic", func(t *testing.T) {

					_, err := ParseAndCheckWithAny(t,
						setup+fmt.Sprintf(
							`
                              let s2 = s as? &%s{I}
                            `,
							otherType,
						),
					)

					require.NoError(t, err)
				})
			})

			// Supertype: AnyStruct / Any

			t.Run(fmt.Sprintf("restricted %s -> %s", ty, otherType), func(t *testing.T) {

				setup := fmt.Sprintf(
					`
                      struct interface I1 {}

                      struct interface I2 {}

                      struct S: I1, I2 {}

                      let x = S()
                      let s = &x as auth &%s{I1}
                    `,
					ty,
				)

				t.Run("static", func(t *testing.T) {

					_, err := ParseAndCheckWithAny(t,
						setup+fmt.Sprintf(
							`
                              let s2 = s as &%s
                            `,
							otherType,
						),
					)

					require.NoError(t, err)
				})

				t.Run("dynamic", func(t *testing.T) {

					_, err := ParseAndCheckWithAny(t,
						setup+fmt.Sprintf(
							`
                              let s2 = s as? &%s
                            `,
							otherType,
						),
					)

					require.NoError(t, err)
				})
			})
		}

		t.Run(fmt.Sprintf("restricted type -> %s", ty), func(t *testing.T) {

			const setup = `
              struct interface I1 {}

              struct interface I2 {}

              struct S: I1, I2 {}

              let x = S()
              let s = &x as auth &S{I1}
            `

			t.Run("static", func(t *testing.T) {

				_, err := ParseAndCheckWithAny(t,
					setup+fmt.Sprintf(
						`
                          let s2 = s as &%s
                        `,
						ty,
					),
				)

				require.NoError(t, err)
			})

			t.Run("dynamic", func(t *testing.T) {

				_, err := ParseAndCheckWithAny(t,
					setup+fmt.Sprintf(
						`
                          let s2 = s as? &%s
                        `,
						ty,
					),
				)

				require.NoError(t, err)
			})
		})

		t.Run(fmt.Sprintf("unrestricted type -> %s", ty), func(t *testing.T) {

			const setup = `
              struct interface I1 {}

              struct interface I2 {}

              struct S: I1, I2 {}

              let x = S()
              let s = &x as auth &S
            `

			t.Run("static", func(t *testing.T) {

				_, err := ParseAndCheckWithAny(t,
					setup+fmt.Sprintf(
						`
                          let s2 = s as &%s
                        `,
						ty,
					),
				)

				require.NoError(t, err)
			})

			t.Run("dynamic", func(t *testing.T) {

				_, err := ParseAndCheckWithAny(t,
					setup+fmt.Sprintf(
						`
                          let s2 = s as? &%s
                        `,
						ty,
					),
				)

				require.NoError(t, err)
			})
		})
	}
}

func TestCheckCastUnauthorizedResourceReferenceType(t *testing.T) {

	t.Parallel()

	for name, op := range map[string]string{
		"static":  "as",
		"dynamic": "as?",
	} {

		t.Run(name, func(t *testing.T) {

			// Supertype: Restricted type

			t.Run("restricted type -> restricted type: fewer restrictions", func(t *testing.T) {

				_, err := ParseAndCheck(t,
					fmt.Sprintf(
						`
                          resource interface I1 {}

                          resource interface I2 {}

                          resource R: I1, I2 {}

                          let x <- create R()
                          let r = &x as &R{I1, I2}
                          let r2 = r %s &R{I2}
                        `,
						op,
					),
				)

				require.NoError(t, err)
			})

			t.Run("restricted type -> restricted type: more restrictions", func(t *testing.T) {

				_, err := ParseAndCheck(t,
					fmt.Sprintf(
						`
                          resource interface I1 {}

                          resource interface I2 {}

                          resource R: I1, I2 {}

                          let x <- create R()
                          let r = &x as &R{I1}
                          let r2 = r %s &R{I1, I2}
                        `,
						op,
					),
				)

				errs := ExpectCheckerErrors(t, err, 1)

				assert.IsType(t, &sema.TypeMismatchError{}, errs[0])
			})

			t.Run("restricted type -> restricted type: different resource", func(t *testing.T) {

				_, err := ParseAndCheck(t,
					fmt.Sprintf(
						`
                          resource interface I {}

                          resource R1: I {}

                          resource R2: I {}

                          let x <- create R1()
                          let r = &x as &R1{I}
                          let r2 = r %s &R2{I}
                        `,
						op,
					),
				)

				errs := ExpectCheckerErrors(t, err, 1)

				assert.IsType(t, &sema.TypeMismatchError{}, errs[0])
			})

			t.Run("unrestricted type -> restricted type: same resource", func(t *testing.T) {

				_, err := ParseAndCheck(t,
					fmt.Sprintf(
						`
                          resource interface I {}

                          resource R: I {}

                          let x <- create R()
                          let r = &x as &R
                          let r2 = r %s &R{I}
                        `,
						op,
					),
				)

				require.NoError(t, err)
			})

			t.Run("unrestricted type -> restricted type: different resource", func(t *testing.T) {

				_, err := ParseAndCheck(t,
					fmt.Sprintf(
						`
                          resource interface I {}

                          resource R1: I {}

                          resource R2: I {}

                          let x <- create R1()
                          let r = &x as &R1
                          let r2 = r %s &R2{I}
                        `,
						op,
					),
				)

				errs := ExpectCheckerErrors(t, err, 1)

				assert.IsType(t, &sema.TypeMismatchError{}, errs[0])
			})

			for _, ty := range []sema.Type{
				sema.AnyResourceType,
				sema.AnyType,
			} {

				t.Run(fmt.Sprintf("restricted %s -> conforming restricted type", ty), func(t *testing.T) {

					_, err := ParseAndCheckWithAny(t,
						fmt.Sprintf(
							`
                              resource interface RI {}

                              resource R: RI {}

                              let x <- create R()
                              let r = &x as &%s{RI}
                              let r2 = r %s &R{RI}
                            `,
							ty,
							op,
						),
					)

					errs := ExpectCheckerErrors(t, err, 1)

					assert.IsType(t, &sema.TypeMismatchError{}, errs[0])
				})

				t.Run(fmt.Sprintf("%s -> conforming restricted type", ty), func(t *testing.T) {

					_, err := ParseAndCheckWithAny(t,
						fmt.Sprintf(
							`
                              resource interface RI {}

                              resource R: RI {}

                              let x <- create R()
                              let r = &x as &%s
                              let r2 = r %s &R{RI}
                            `,
							ty,
							op,
						),
					)

					errs := ExpectCheckerErrors(t, err, 1)

					assert.IsType(t, &sema.TypeMismatchError{}, errs[0])
				})

				t.Run(fmt.Sprintf("restricted %s -> non-conforming restricted type", ty), func(t *testing.T) {

					_, err := ParseAndCheckWithAny(t,
						fmt.Sprintf(
							`
                              resource interface RI {}

                              resource R {}

                              let x <- create R()
                              let r = &x as &%s{RI}
                              let r2 = r %s &R{RI}
                            `,
							ty,
							op,
						),
					)

					errs := ExpectCheckerErrors(t, err, 3)

					assert.IsType(t, &sema.TypeMismatchError{}, errs[0])
					assert.IsType(t, &sema.InvalidNonConformanceRestrictionError{}, errs[1])
					assert.IsType(t, &sema.TypeMismatchError{}, errs[2])
				})
			}

			// Supertype: Resource (unrestricted)

			t.Run("restricted type -> unrestricted type", func(t *testing.T) {

				_, err := ParseAndCheck(t,
					fmt.Sprintf(
						`
                          resource interface I {}

                          resource R: I {}

                          let x <- create R()
                          let r = &x as &R{I}
                          let r2 = r %s &R
                        `,
						op,
					),
				)

				errs := ExpectCheckerErrors(t, err, 1)

				assert.IsType(t, &sema.TypeMismatchError{}, errs[0])
			})

			t.Run("restricted type -> unrestricted type: different resource", func(t *testing.T) {

				_, err := ParseAndCheck(t,
					fmt.Sprintf(
						`
                          resource interface I {}

                          resource R: I {}

                          resource T: I {}

                          let x <- create R()
                          let r = &x as &R{I}
                          let t = r %s &T
                        `,
						op,
					),
				)

				errs := ExpectCheckerErrors(t, err, 1)

				assert.IsType(t, &sema.TypeMismatchError{}, errs[0])
			})

			for _, ty := range []sema.Type{
				sema.AnyResourceType,
				sema.AnyType,
			} {

				t.Run(fmt.Sprintf("restricted %s -> conforming resource", ty), func(t *testing.T) {

					_, err := ParseAndCheckWithAny(t,
						fmt.Sprintf(
							`
                              resource interface RI {}

                              resource R: RI {}

                              let x <- create R()
                              let r = &x as &%s{RI}
                              let r2 = r %s &R
                            `,
							ty,
							op,
						),
					)

					errs := ExpectCheckerErrors(t, err, 1)

					assert.IsType(t, &sema.TypeMismatchError{}, errs[0])
				})

				t.Run(fmt.Sprintf("restricted %s -> non-conforming resource", ty), func(t *testing.T) {

					_, err := ParseAndCheckWithAny(t,
						fmt.Sprintf(
							`
                              resource interface RI {}

                              resource R {}

                              let x <- create R()
                              let r = &x as &%s{RI}
                              let r2 = r %s &R
                            `,
							ty,
							op,
						),
					)

					errs := ExpectCheckerErrors(t, err, 2)

					assert.IsType(t, &sema.TypeMismatchError{}, errs[0])
					assert.IsType(t, &sema.TypeMismatchError{}, errs[1])
				})

				t.Run(fmt.Sprintf("%s -> unrestricted type", ty), func(t *testing.T) {

					_, err := ParseAndCheckWithAny(t,
						fmt.Sprintf(
							`
                              resource interface RI {}

                              resource R: RI {}

                              let x <- create R()
                              let r = &x as &%s
                              let r2 = r %s &R
                            `,
							ty,
							op,
						),
					)

					errs := ExpectCheckerErrors(t, err, 1)

					assert.IsType(t, &sema.TypeMismatchError{}, errs[0])
				})

				// Supertype: restricted AnyResource / Any

				t.Run(fmt.Sprintf("resource -> restricted %s with non-conformance restriction", ty), func(t *testing.T) {

					_, err := ParseAndCheckWithAny(t,
						fmt.Sprintf(
							`
                              resource interface RI {}

                              // NOTE: R does not conform to RI
                              resource R {}

                              let x <- create R()
                              let r = &x as &R
                              let r2 = r %s &%s{RI}
                            `,
							op,
							ty,
						),
					)

					errs := ExpectCheckerErrors(t, err, 1)

					assert.IsType(t, &sema.TypeMismatchError{}, errs[0])
				})

				t.Run(fmt.Sprintf("resource -> restricted %s with conformance restriction", ty), func(t *testing.T) {

					_, err := ParseAndCheckWithAny(t,
						fmt.Sprintf(
							`
                              resource interface RI {}

                              resource R: RI {}

                              let x <- create R()
                              let r = &x as &R
                              let r2 = r %s &%s{RI}
                            `,
							op,
							ty,
						),
					)

					require.NoError(t, err)
				})

				t.Run(fmt.Sprintf("restricted type -> restricted %s with conformance in restriction", ty), func(t *testing.T) {

					_, err := ParseAndCheckWithAny(t,
						fmt.Sprintf(
							`
                              resource interface I {}

                              resource R: I {}

                              let x <- create R()
                              let r = &x as &R{I}
                              let r2 = r %s &%s{I}
                            `,
							op,
							ty,
						),
					)

					require.NoError(t, err)
				})

				t.Run(fmt.Sprintf("restricted type -> restricted %s with conformance not in restriction", ty), func(t *testing.T) {

					_, err := ParseAndCheckWithAny(t,
						fmt.Sprintf(
							`
                              resource interface I1 {}

                              resource interface I2 {}

                              resource R: I1, I2 {}

                              let x <- create R()
                              let r = &x as &R{I1}
                              let r2 = r %s &%s{I2}
                            `,
							op,
							ty,
						),
					)

					errs := ExpectCheckerErrors(t, err, 1)

					assert.IsType(t, &sema.TypeMismatchError{}, errs[0])
				})

				t.Run(fmt.Sprintf("restricted type -> restricted %s with non-conformance restriction", ty), func(t *testing.T) {

					_, err := ParseAndCheckWithAny(t,
						fmt.Sprintf(
							`
                              resource interface I1 {}

                              resource interface I2 {}

                              resource R: I1 {}

                              let x <- create R()
                              let r = &x as &R{I1}
                              let r2 = r %s &%s{I2}
                            `,
							op,
							ty,
						),
					)

					errs := ExpectCheckerErrors(t, err, 1)

					assert.IsType(t, &sema.TypeMismatchError{}, errs[0])

				})

				for _, otherType := range []sema.Type{
					sema.AnyResourceType,
					sema.AnyType,
				} {

					t.Run(fmt.Sprintf("restricted %s -> restricted %s: fewer restrictions", ty, otherType), func(t *testing.T) {

						_, err := ParseAndCheckWithAny(t,
							fmt.Sprintf(
								`
                                  resource interface I1 {}

                                  resource interface I2 {}

                                  resource R: I1, I2 {}

                                  let x <- create R()
                                  let r = &x as &%s{I1, I2}
                                  let r2 = r %s &%s{I2}
                                `,
								ty,
								op,
								otherType,
							),
						)

						if ty == sema.AnyType && otherType == sema.AnyResourceType {

							errs := ExpectCheckerErrors(t, err, 1)

							assert.IsType(t, &sema.TypeMismatchError{}, errs[0])

							return
						}

						require.NoError(t, err)
					})

					t.Run(fmt.Sprintf("restricted %s -> restricted %s: more restrictions", ty, otherType), func(t *testing.T) {

						_, err := ParseAndCheckWithAny(t,
							fmt.Sprintf(
								`
                                  resource interface I1 {}

                                  resource interface I2 {}

                                  resource R: I1, I2 {}

                                  let x <- create R()
                                  let r = &x as &%s{I1}
                                  let r2 = r %s &%s{I1, I2}
                                `,
								ty,
								op,
								otherType,
							),
						)

						errs := ExpectCheckerErrors(t, err, 1)

						assert.IsType(t, &sema.TypeMismatchError{}, errs[0])
					})

					t.Run(fmt.Sprintf("restricted %s -> restricted %s with non-conformance restriction", ty, otherType), func(t *testing.T) {

						_, err := ParseAndCheckWithAny(t,
							fmt.Sprintf(
								`
                                  resource interface I1 {}

                                  resource interface I2 {}

                                  resource R: I1 {}

                                  let x <- create R()
                                  let r = &x as &%s{I1}
                                  let r2 = r %s &%s{I1, I2}
		                        `,
								ty,
								op,
								otherType,
							),
						)

						errs := ExpectCheckerErrors(t, err, 1)

						assert.IsType(t, &sema.TypeMismatchError{}, errs[0])
					})

					t.Run(fmt.Sprintf("%s -> restricted %s", ty, otherType), func(t *testing.T) {

						_, err := ParseAndCheckWithAny(t,
							fmt.Sprintf(
								`
                                  resource interface I {}

                                  resource R: I {}

                                  let x <- create R()
                                  let r = &x as &%s
                                  let r2 = r %s &%s{I}
                                `,
								ty,
								op,
								otherType,
							),
						)

						errs := ExpectCheckerErrors(t, err, 1)

						assert.IsType(t, &sema.TypeMismatchError{}, errs[0])
					})

					// Supertype: AnyResource / Any

					t.Run(fmt.Sprintf("restricted %s -> %s", ty, otherType), func(t *testing.T) {

						_, err := ParseAndCheckWithAny(t,
							fmt.Sprintf(
								`
                                  resource interface I1 {}

                                  resource interface I2 {}

                                  resource R: I1, I2 {}

                                  let x <- create R()
                                  let r = &x as &%s{I1}
                                  let r2 = r %s &%s
                                `,
								ty,
								op,
								otherType,
							),
						)

						if ty == sema.AnyType && otherType == sema.AnyResourceType {

							errs := ExpectCheckerErrors(t, err, 1)

							assert.IsType(t, &sema.TypeMismatchError{}, errs[0])

							return
						}

						require.NoError(t, err)
					})

				}

				t.Run(fmt.Sprintf("restricted type -> %s", ty), func(t *testing.T) {

					_, err := ParseAndCheckWithAny(t,
						fmt.Sprintf(
							`
                              resource interface I1 {}

                              resource interface I2 {}

                              resource R: I1, I2 {}

                              let x <- create R()
                              let r = &x as &R{I1}
                              let r2 = r %s &%s
                            `,
							op,
							ty,
						),
					)

					require.NoError(t, err)
				})

				t.Run(fmt.Sprintf("unrestricted type -> %s", ty), func(t *testing.T) {

					_, err := ParseAndCheckWithAny(t,
						fmt.Sprintf(
							`
                              resource interface I1 {}

                              resource interface I2 {}

                              resource R: I1, I2 {}

                              let x <- create R()
                              let r = &x as &R
                              let r2 = r %s &%s
                            `,
							op,
							ty,
						),
					)

					require.NoError(t, err)
				})
			}
		})
	}
}

func TestCheckCastUnauthorizedStructReferenceType(t *testing.T) {

	t.Parallel()

	for name, op := range map[string]string{
		"static":  "as",
		"dynamic": "as?",
	} {

		t.Run(name, func(t *testing.T) {

			// Supertype: Restricted type

			t.Run("restricted type -> restricted type: fewer restrictions", func(t *testing.T) {

				_, err := ParseAndCheck(t,
					fmt.Sprintf(
						`
                          struct interface I1 {}

                          struct interface I2 {}

                          struct S: I1, I2 {}

                          let x = S()
                          let s = &x as &S{I1, I2}
                          let s2 = s %s &S{I2}
                        `,
						op,
					),
				)

				require.NoError(t, err)
			})

			t.Run("restricted type -> restricted type: more restrictions", func(t *testing.T) {

				_, err := ParseAndCheck(t,
					fmt.Sprintf(
						`
                          struct interface I1 {}

                          struct interface I2 {}

                          struct S: I1, I2 {}

                          let x = S()
                          let s = &x as &S{I1}
                          let s2 = s %s &S{I1, I2}
                        `,
						op,
					),
				)

				errs := ExpectCheckerErrors(t, err, 1)

				assert.IsType(t, &sema.TypeMismatchError{}, errs[0])
			})

			t.Run("restricted type -> restricted type: different resource", func(t *testing.T) {

				_, err := ParseAndCheck(t,
					fmt.Sprintf(
						`
                          struct interface I {}

                          struct S1: I {}

                          struct S2: I {}

                          let x = S1()
                          let s = &x as &S1{I}
                          let s2 = s %s &S2{I}
                        `,
						op,
					),
				)

				errs := ExpectCheckerErrors(t, err, 1)

				assert.IsType(t, &sema.TypeMismatchError{}, errs[0])
			})

			t.Run("unrestricted type -> restricted type: same resource", func(t *testing.T) {

				_, err := ParseAndCheck(t,
					fmt.Sprintf(
						`
                          struct interface I {}

                          struct S: I {}

                          let x = S()
                          let s = &x as &S
                          let s2 = s %s &S{I}
                        `,
						op,
					),
				)

				require.NoError(t, err)
			})

			t.Run("unrestricted type -> restricted type: different resource", func(t *testing.T) {

				_, err := ParseAndCheck(t,
					fmt.Sprintf(
						`
                          struct interface I {}

                          struct S1: I {}

                          struct S2: I {}

                          let x = S1()
                          let s = &x as &S1
                          let s2 = s %s &S2{I}
                        `,
						op,
					),
				)

				errs := ExpectCheckerErrors(t, err, 1)

				assert.IsType(t, &sema.TypeMismatchError{}, errs[0])
			})

			for _, ty := range []sema.Type{
				sema.AnyStructType,
				sema.AnyType,
			} {

				t.Run(fmt.Sprintf("restricted %s -> conforming restricted type", ty), func(t *testing.T) {

					_, err := ParseAndCheckWithAny(t,
						fmt.Sprintf(
							`
                              struct interface RI {}

                              struct S: RI {}

                              let x = S()
                              let s = &x as &%s{RI}
                              let s2 = s %s &S{RI}
                            `,
							ty,
							op,
						),
					)

					errs := ExpectCheckerErrors(t, err, 1)

					assert.IsType(t, &sema.TypeMismatchError{}, errs[0])
				})

				t.Run(fmt.Sprintf("%s -> conforming restricted type", ty), func(t *testing.T) {

					_, err := ParseAndCheckWithAny(t,
						fmt.Sprintf(
							`
                              struct interface RI {}

                              struct S: RI {}

                              let x = S()
                              let s = &x as &%s
                              let s2 = s %s &S{RI}
                            `,
							ty,
							op,
						),
					)

					errs := ExpectCheckerErrors(t, err, 1)

					assert.IsType(t, &sema.TypeMismatchError{}, errs[0])
				})

				t.Run(fmt.Sprintf("restricted %s -> non-conforming restricted type", ty), func(t *testing.T) {

					_, err := ParseAndCheckWithAny(t,
						fmt.Sprintf(
							`
                              struct interface RI {}

                              struct S {}

                              let x = S()
                              let s = &x as &%s{RI}
                              let s2 = s %s &S{RI}
                            `,
							ty,
							op,
						),
					)

					errs := ExpectCheckerErrors(t, err, 3)

					assert.IsType(t, &sema.TypeMismatchError{}, errs[0])
					assert.IsType(t, &sema.InvalidNonConformanceRestrictionError{}, errs[1])
					assert.IsType(t, &sema.TypeMismatchError{}, errs[2])
				})
			}

			// Supertype: Resource (unrestricted)

			t.Run("restricted type -> unrestricted type", func(t *testing.T) {

				_, err := ParseAndCheck(t,
					fmt.Sprintf(
						`
                          struct interface I {}

                          struct S: I {}

                          let x = S()
                          let s = &x as &S{I}
                          let s2 = s %s &S
                        `,
						op,
					),
				)

				errs := ExpectCheckerErrors(t, err, 1)

				assert.IsType(t, &sema.TypeMismatchError{}, errs[0])
			})

			t.Run("restricted type -> unrestricted type: different resource", func(t *testing.T) {

				_, err := ParseAndCheck(t,
					fmt.Sprintf(
						`
                          struct interface I {}

                          struct S: I {}

                          struct T: I {}

                          let x = S()
                          let s = &x as &S{I}
                          let t = s %s &T
                        `,
						op,
					),
				)

				errs := ExpectCheckerErrors(t, err, 1)

				assert.IsType(t, &sema.TypeMismatchError{}, errs[0])
			})

			for _, ty := range []sema.Type{
				sema.AnyStructType,
				sema.AnyType,
			} {

				t.Run(fmt.Sprintf("restricted %s -> conforming resource", ty), func(t *testing.T) {

					_, err := ParseAndCheckWithAny(t,
						fmt.Sprintf(
							`
                              struct interface RI {}

                              struct S: RI {}

                              let x = S()
                              let s = &x as &%s{RI}
                              let s2 = s %s &S
                            `,
							ty,
							op,
						),
					)

					errs := ExpectCheckerErrors(t, err, 1)

					assert.IsType(t, &sema.TypeMismatchError{}, errs[0])
				})

				t.Run(fmt.Sprintf("restricted %s -> non-conforming resource", ty), func(t *testing.T) {

					_, err := ParseAndCheckWithAny(t,
						fmt.Sprintf(
							`
                              struct interface RI {}

                              struct S {}

                              let x = S()
                              let s = &x as &%s{RI}
                              let s2 = s %s &S
                            `,
							ty,
							op,
						),
					)

					errs := ExpectCheckerErrors(t, err, 2)

					assert.IsType(t, &sema.TypeMismatchError{}, errs[0])
					assert.IsType(t, &sema.TypeMismatchError{}, errs[1])
				})

				t.Run(fmt.Sprintf("%s -> unrestricted type", ty), func(t *testing.T) {

					_, err := ParseAndCheckWithAny(t,
						fmt.Sprintf(
							`
                              struct interface RI {}

                              struct S: RI {}

                              let x = S()
                              let s = &x as &%s
                              let s2 = s %s &S
                            `,
							ty,
							op,
						),
					)

					errs := ExpectCheckerErrors(t, err, 1)

					assert.IsType(t, &sema.TypeMismatchError{}, errs[0])
				})

				// Supertype: restricted AnyStruct / Any

				t.Run(fmt.Sprintf("resource -> restricted %s with non-conformance restriction", ty), func(t *testing.T) {

					_, err := ParseAndCheckWithAny(t,
						fmt.Sprintf(
							`
                              struct interface RI {}

                              // NOTE: R does not conform to RI
                              struct S {}

                              let x = S()
                              let s = &x as &S
                              let s2 = s %s &%s{RI}
                            `,
							op,
							ty,
						),
					)

					errs := ExpectCheckerErrors(t, err, 1)

					assert.IsType(t, &sema.TypeMismatchError{}, errs[0])
				})

				t.Run(fmt.Sprintf("resource -> restricted %s with conformance restriction", ty), func(t *testing.T) {

					_, err := ParseAndCheckWithAny(t,
						fmt.Sprintf(
							`
                              struct interface RI {}

                              struct S: RI {}

                              let x = S()
                              let s = &x as &S
                              let s2 = s %s &%s{RI}
                            `,
							op,
							ty,
						),
					)

					require.NoError(t, err)
				})

				t.Run(fmt.Sprintf("restricted type -> restricted %s with conformance in restriction", ty), func(t *testing.T) {

					_, err := ParseAndCheckWithAny(t,
						fmt.Sprintf(
							`
                              struct interface I {}

                              struct S: I {}

                              let x = S()
                              let s = &x as &S{I}
                              let s2 = s %s &%s{I}
                            `,
							op,
							ty,
						),
					)

					require.NoError(t, err)
				})

				t.Run(fmt.Sprintf("restricted type -> restricted %s with conformance not in restriction", ty), func(t *testing.T) {

					_, err := ParseAndCheckWithAny(t,
						fmt.Sprintf(
							`
                              struct interface I1 {}

                              struct interface I2 {}

                              struct S: I1, I2 {}

                              let x = S()
                              let s = &x as &S{I1}
                              let s2 = s %s &%s{I2}
                            `,
							op,
							ty,
						),
					)

					errs := ExpectCheckerErrors(t, err, 1)

					assert.IsType(t, &sema.TypeMismatchError{}, errs[0])
				})

				t.Run(fmt.Sprintf("restricted type -> restricted %s with non-conformance restriction", ty), func(t *testing.T) {

					_, err := ParseAndCheckWithAny(t,
						fmt.Sprintf(
							`
                              struct interface I1 {}

                              struct interface I2 {}

                              struct S: I1 {}

                              let x = S()
                              let s = &x as &S{I1}
                              let s2 = s %s &%s{I2}
                            `,
							op,
							ty,
						),
					)

					errs := ExpectCheckerErrors(t, err, 1)

					assert.IsType(t, &sema.TypeMismatchError{}, errs[0])
				})

				for _, otherType := range []sema.Type{
					sema.AnyStructType,
					sema.AnyType,
				} {

					t.Run(fmt.Sprintf("restricted %s -> restricted %s: fewer restrictions", ty, otherType), func(t *testing.T) {

						_, err := ParseAndCheckWithAny(t,
							fmt.Sprintf(
								`
                                  struct interface I1 {}

                                  struct interface I2 {}

                                  struct S: I1, I2 {}

                                  let x = S()
                                  let s = &x as &%s{I1, I2}
                                  let s2 = s %s &%s{I2}
                                `,
								ty,
								op,
								otherType,
							),
						)

						if ty == sema.AnyType && otherType == sema.AnyStructType {

							errs := ExpectCheckerErrors(t, err, 1)

							assert.IsType(t, &sema.TypeMismatchError{}, errs[0])

							return
						}

						require.NoError(t, err)
					})

					t.Run(fmt.Sprintf("restricted %s -> restricted %s: more restrictions", ty, otherType), func(t *testing.T) {

						_, err := ParseAndCheckWithAny(t,
							fmt.Sprintf(
								`
                                  struct interface I1 {}

                                  struct interface I2 {}

                                  struct S: I1, I2 {}

                                  let x = S()
                                  let s = &x as &%s{I1}
                                  let s2 = s %s &%s{I1, I2}
                                `,
								ty,
								op,
								otherType,
							),
						)

						errs := ExpectCheckerErrors(t, err, 1)

						assert.IsType(t, &sema.TypeMismatchError{}, errs[0])
					})

					t.Run(fmt.Sprintf("restricted %s -> restricted %s with non-conformance restriction", ty, otherType), func(t *testing.T) {

						_, err := ParseAndCheckWithAny(t,
							fmt.Sprintf(
								`
                                  struct interface I1 {}

                                  struct interface I2 {}

                                  struct S: I1 {}

                                  let x = S()
                                  let s = &x as &%s{I1}
                                  let s2 = s %s &%s{I1, I2}
		                        `,
								ty,
								op,
								otherType,
							),
						)

						errs := ExpectCheckerErrors(t, err, 1)

						assert.IsType(t, &sema.TypeMismatchError{}, errs[0])
					})

					t.Run(fmt.Sprintf("%s -> restricted %s", ty, otherType), func(t *testing.T) {

						_, err := ParseAndCheckWithAny(t,
							fmt.Sprintf(
								`
                                  struct interface I {}

                                  struct S: I {}

                                  let x = S()
                                  let s = &x as &%s
                                  let s2 = s %s &%s{I}
                                `,
								ty,
								op,
								otherType,
							),
						)

						errs := ExpectCheckerErrors(t, err, 1)

						assert.IsType(t, &sema.TypeMismatchError{}, errs[0])
					})

					// Supertype: AnyStruct / Any

					t.Run(fmt.Sprintf("restricted %s -> %s", ty, otherType), func(t *testing.T) {

						_, err := ParseAndCheckWithAny(t,
							fmt.Sprintf(
								`
                                 struct interface I1 {}

                                 struct interface I2 {}

                                 struct S: I1, I2 {}

                                 let x = S()
                                 let s = &x as &%s{I1}
                                 let s2 = s %s &%s
                               `,
								ty,
								op,
								otherType,
							),
						)

						require.NoError(t, err)
					})
				}

				t.Run(fmt.Sprintf("restricted type -> %s", ty), func(t *testing.T) {

					_, err := ParseAndCheckWithAny(t,
						fmt.Sprintf(
							`
                              struct interface I1 {}

                              struct interface I2 {}

                              struct S: I1, I2 {}

                              let x = S()
                              let s = &x as &S{I1}
                              let s2 = s %s &%s
                            `,
							op,
							ty,
						),
					)

					require.NoError(t, err)
				})

				t.Run(fmt.Sprintf("unrestricted type -> %s", ty), func(t *testing.T) {

					_, err := ParseAndCheckWithAny(t,
						fmt.Sprintf(
							`
                              struct interface I1 {}

                              struct interface I2 {}

                              struct S: I1, I2 {}

                              let x = S()
                              let s = &x as &S
                              let s2 = s %s &%s
                            `,
							op,
							ty,
						),
					)

					require.NoError(t, err)
				})
			}
		})
	}
}

func TestCheckCastAuthorizedNonCompositeReferenceType(t *testing.T) {

	t.Parallel()

	_, err := ParseAndCheckWithAny(t, `
      let x = 1
      let xRef = &x as &Int
      let anyRef: &AnyStruct = xRef
    `)

	require.NoError(t, err)
}

<<<<<<< HEAD
func TestCheckResourceConstructorCast(t *testing.T) {

	t.Parallel()

	_, err := ParseAndCheck(t,
		`
          resource R {}

          let c = R as ((): @R)
        `,
	)

	errs := ExpectCheckerErrors(t, err, 1)

	assert.IsType(t, &sema.TypeMismatchError{}, errs[0])
}

func TestCheckResourceConstructorReturn(t *testing.T) {

	t.Parallel()

	_, err := ParseAndCheck(t,
		`
          resource R {}

          fun test(): ((): @R) {
              return R
          }
        `,
	)

	errs := ExpectCheckerErrors(t, err, 1)

	assert.IsType(t, &sema.TypeMismatchError{}, errs[0])
=======
func TestCheckUnnecessaryCasts(t *testing.T) {

	t.Parallel()

	t.Run("var decl", func(t *testing.T) {
		t.Parallel()

		checker, err := ParseAndCheckWithAny(t, `
            let x: Int8 = 1 as Int8
        `)

		require.NoError(t, err)

		hints := checker.Hints()
		require.Len(t, hints, 1)

		require.IsType(t, &sema.UnnecessaryCastHint{}, hints[0])
		castHint := hints[0].(*sema.UnnecessaryCastHint)

		assert.Equal(t, sema.Int8Type, castHint.TargetType)
	})

	t.Run("binary exp", func(t *testing.T) {
		t.Parallel()

		checker, err := ParseAndCheckWithAny(t, `
            let x: Int8 = (1 as Int8) + (1 as Int8)
        `)

		require.NoError(t, err)

		hints := checker.Hints()
		require.Len(t, hints, 2)

		require.IsType(t, &sema.UnnecessaryCastHint{}, hints[0])
		castHint := hints[0].(*sema.UnnecessaryCastHint)
		assert.Equal(t, sema.Int8Type, castHint.TargetType)

		require.IsType(t, &sema.UnnecessaryCastHint{}, hints[1])
		castHint = hints[1].(*sema.UnnecessaryCastHint)
		assert.Equal(t, sema.Int8Type, castHint.TargetType)
	})

	t.Run("nested casts", func(t *testing.T) {
		t.Parallel()

		checker, err := ParseAndCheckWithAny(t, `
            let x = (1 as Int8) as Int8
        `)

		require.NoError(t, err)

		hints := checker.Hints()
		require.Len(t, hints, 1)

		require.IsType(t, &sema.UnnecessaryCastHint{}, hints[0])
		castHint := hints[0].(*sema.UnnecessaryCastHint)
		assert.Equal(t, sema.Int8Type, castHint.TargetType)
	})

	t.Run("arrays", func(t *testing.T) {
		t.Parallel()

		checker, err := ParseAndCheckWithAny(t, `
            let x: [String] = ["foo" as String]
        `)

		require.NoError(t, err)

		hints := checker.Hints()
		require.Len(t, hints, 1)

		require.IsType(t, &sema.UnnecessaryCastHint{}, hints[0])
		castHint := hints[0].(*sema.UnnecessaryCastHint)
		assert.Equal(t, sema.StringType, castHint.TargetType)
	})

	t.Run("dictionaries", func(t *testing.T) {
		t.Parallel()

		checker, err := ParseAndCheckWithAny(t, `
            let x: {String: UInt8} = {"foo": 4 as UInt8}
        `)

		require.NoError(t, err)

		hints := checker.Hints()
		require.Len(t, hints, 1)

		require.IsType(t, &sema.UnnecessaryCastHint{}, hints[0])
		castHint := hints[0].(*sema.UnnecessaryCastHint)
		assert.Equal(t, sema.UInt8Type, castHint.TargetType)
	})

	t.Run("undefined types", func(t *testing.T) {
		t.Parallel()

		checker, err := ParseAndCheckWithAny(t, `
            let x: T = 5 as R
        `)

		require.Error(t, err)

		errors := ExpectCheckerErrors(t, err, 2)
		assert.IsType(t, &sema.NotDeclaredError{}, errors[0])
		assert.IsType(t, &sema.NotDeclaredError{}, errors[1])

		// Shouldn't log hints for undeclared types
		require.Len(t, checker.Hints(), 0)
	})
>>>>>>> cd7a7a48
}<|MERGE_RESOLUTION|>--- conflicted
+++ resolved
@@ -5897,7 +5897,6 @@
 	require.NoError(t, err)
 }
 
-<<<<<<< HEAD
 func TestCheckResourceConstructorCast(t *testing.T) {
 
 	t.Parallel()
@@ -5932,7 +5931,8 @@
 	errs := ExpectCheckerErrors(t, err, 1)
 
 	assert.IsType(t, &sema.TypeMismatchError{}, errs[0])
-=======
+}
+
 func TestCheckUnnecessaryCasts(t *testing.T) {
 
 	t.Parallel()
@@ -6043,5 +6043,4 @@
 		// Shouldn't log hints for undeclared types
 		require.Len(t, checker.Hints(), 0)
 	})
->>>>>>> cd7a7a48
 }