/*
 * Cadence - The resource-oriented smart contract programming language
 *
 * Copyright 2019-2022 Dapper Labs, Inc.
 *
 * Licensed under the Apache License, Version 2.0 (the "License");
 * you may not use this file except in compliance with the License.
 * You may obtain a copy of the License at
 *
 *   http://www.apache.org/licenses/LICENSE-2.0
 *
 * Unless required by applicable law or agreed to in writing, software
 * distributed under the License is distributed on an "AS IS" BASIS,
 * WITHOUT WARRANTIES OR CONDITIONS OF ANY KIND, either express or implied.
 * See the License for the specific language governing permissions and
 * limitations under the License.
 */

package stdlib

import (
	"fmt"
	"strconv"

	"github.com/onflow/cadence/runtime/ast"
	"github.com/onflow/cadence/runtime/common"
	"github.com/onflow/cadence/runtime/errors"
	"github.com/onflow/cadence/runtime/interpreter"
	"github.com/onflow/cadence/runtime/parser"
	"github.com/onflow/cadence/runtime/sema"
	"github.com/onflow/cadence/runtime/stdlib/contracts"
)

// This is the Cadence standard library for writing tests.
// It provides the Cadence constructs (structs, functions, etc.) that are needed to
// write tests in Cadence.

const testContractTypeName = "Test"
const blockchainTypeName = "Blockchain"
const blockchainBackendTypeName = "BlockchainBackend"
const scriptResultTypeName = "ScriptResult"
const transactionResultTypeName = "TransactionResult"
const resultStatusTypeName = "ResultStatus"
const accountTypeName = "Account"
<<<<<<< HEAD
const matcherTypeName = "Matcher"
=======
const errorTypeName = "Error"
>>>>>>> ab3b92cf

const succeededCaseName = "succeeded"
const failedCaseName = "failed"

const transactionCodeFieldName = "code"
const transactionAuthorizerFieldName = "authorizer"
const transactionSignersFieldName = "signers"
const transactionArgsFieldName = "args"

const accountAddressFieldName = "address"
const accountKeyFieldName = "accountKey"
const accountPrivateKeyFieldName = "privateKey"

const matcherTestFunctionName = "test"

var TestContractLocation = common.IdentifierLocation(testContractTypeName)

var TestContractChecker = func() *sema.Checker {

	program, err := parser.ParseProgram(contracts.TestContract, nil)
	if err != nil {
		panic(err)
	}

	builtinTypes := BuiltinTypes
	builtinTypes = append(builtinTypes, StandardLibraryType{
		Name: sema.AnyType.Name,
		Type: sema.AnyType,
		Kind: common.DeclarationKindType,
	})

	var checker *sema.Checker
	checker, err = sema.NewChecker(
		program,
		TestContractLocation,
		nil,
		false,
		sema.WithPredeclaredValues(BuiltinFunctions.ToSemaValueDeclarations()),
		sema.WithPredeclaredTypes(builtinTypes.ToTypeDeclarations()),
	)
	if err != nil {
		panic(err)
	}

	err = checker.Check()
	if err != nil {
		panic(err)
	}

	return checker
}()

func NewTestContract(
	inter *interpreter.Interpreter,
	constructor interpreter.FunctionValue,
	invocationRange ast.Range,
) (
	*interpreter.CompositeValue,
	error,
) {
	value, err := inter.InvokeFunctionValue(
		constructor,
		[]interpreter.Value{},
		testContractInitializerTypes,
		testContractInitializerTypes,
		invocationRange,
	)
	if err != nil {
		return nil, err
	}

	compositeValue := value.(*interpreter.CompositeValue)

	// Inject natively implemented function values
	compositeValue.Functions[testAssertFunctionName] = testAssertFunction
	compositeValue.Functions[testExpectFunctionName] = testExpectFunction
	compositeValue.Functions[testNewEmulatorBlockchainFunctionName] = testNewEmulatorBlockchainFunction

	// Inject natively implemented matchers
	compositeValue.Functions[newMatcherFunctionName] = newMatcherFunction
	compositeValue.Functions[equalMatcherFunctionName] = equalMatcherFunction

	return compositeValue, nil
}

var testContractType = func() *sema.CompositeType {
	variable, ok := TestContractChecker.Elaboration.GlobalTypes.Get(testContractTypeName)
	if !ok {
		panic(errors.NewUnreachableError())
	}
	return variable.Type.(*sema.CompositeType)
}()

var testContractInitializerTypes = func() (result []sema.Type) {
	result = make([]sema.Type, len(testContractType.ConstructorParameters))
	for i, parameter := range testContractType.ConstructorParameters {
		result[i] = parameter.TypeAnnotation.Type
	}
	return result
}()

var blockchainBackendInterfaceType = func() *sema.InterfaceType {
	typ, ok := testContractType.NestedTypes.Get(blockchainBackendTypeName)
	if !ok {
		panic(errors.NewUnexpectedError("cannot find type %s.%s", testContractTypeName, blockchainBackendTypeName))
	}

	interfaceType, ok := typ.(*sema.InterfaceType)
	if !ok {
		panic(errors.NewUnexpectedError("invalid type for %s. expected interface", blockchainBackendTypeName))
	}

	return interfaceType
}()

func init() {

	// Enrich 'Test' contract with natively implemented functions
	testContractType.Members.Set(
		testAssertFunctionName,
		sema.NewUnmeteredPublicFunctionMember(
			testContractType,
			testAssertFunctionName,
			testAssertFunctionType,
			testAssertFunctionDocString,
		),
	)
	testContractType.Members.Set(
		testExpectFunctionName,
		sema.NewUnmeteredPublicFunctionMember(
			testContractType,
			testExpectFunctionName,
			testExpectFunctionType,
			testExpectFunctionDocString,
		),
	)
	testContractType.Members.Set(
		testNewEmulatorBlockchainFunctionName,
		sema.NewUnmeteredPublicFunctionMember(
			testContractType,
			testNewEmulatorBlockchainFunctionName,
			testNewEmulatorBlockchainFunctionType,
			testNewEmulatorBlockchainFunctionDocString,
		),
	)
	testContractType.Members.Set(
		newMatcherFunctionName,
		sema.NewUnmeteredPublicFunctionMember(
			testContractType,
			newMatcherFunctionName,
			newMatcherFunctionType,
			newMatcherFunctionDocString,
		),
	)

	// Matcher functions
	testContractType.Members.Set(
		equalMatcherFunctionName,
		sema.NewUnmeteredPublicFunctionMember(
			testContractType,
			equalMatcherFunctionName,
			equalMatcherFunctionType,
			equalMatcherFunctionDocString,
		),
	)

	// Enrich 'Test' contract elaboration with natively implemented composite types.
	// e.g: 'EmulatorBackend' type.
	TestContractChecker.Elaboration.CompositeTypes[EmulatorBackendType.ID()] = EmulatorBackendType
	TestContractChecker.Elaboration.CompositeTypes[defaultMatcherType.ID()] = defaultMatcherType
}

var blockchainType = func() sema.Type {
	typ, ok := testContractType.NestedTypes.Get(blockchainTypeName)
	if !ok {
		panic(errors.NewUnexpectedError(
			"cannot find type %s.%s",
			testContractTypeName,
			blockchainTypeName,
		))
	}

	return typ
}()

// Functions belong to the 'Test' contract

// 'Test.assert' function

const testAssertFunctionDocString = `assert function of Test contract`

const testAssertFunctionName = "assert"

var testAssertFunctionType = &sema.FunctionType{
	Parameters: []*sema.Parameter{
		{
			Label:      sema.ArgumentLabelNotRequired,
			Identifier: "condition",
			TypeAnnotation: sema.NewTypeAnnotation(
				sema.BoolType,
			),
		},
		{
			Label:      sema.ArgumentLabelNotRequired,
			Identifier: "message",
			TypeAnnotation: sema.NewTypeAnnotation(
				sema.StringType,
			),
		},
	},
	ReturnTypeAnnotation: sema.NewTypeAnnotation(
		sema.VoidType,
	),
}

var testAssertFunction = interpreter.NewUnmeteredHostFunctionValue(
	func(invocation interpreter.Invocation) interpreter.Value {
		condition, ok := invocation.Arguments[0].(interpreter.BoolValue)
		if !ok {
			panic(errors.NewUnreachableError())
		}

		message, ok := invocation.Arguments[1].(*interpreter.StringValue)
		if !ok {
			panic(errors.NewUnreachableError())
		}

		if !condition {
			panic(AssertionError{
				Message: message.String(),
			})
		}

		return interpreter.VoidValue{}
	},
	testAssertFunctionType,
)

// 'Test.expect' function

const testExpectFunctionDocString = `expect function of Test contract`

const testExpectFunctionName = "expect"

var testExpectFunctionType = &sema.FunctionType{
	Parameters: []*sema.Parameter{
		{
			Label:      sema.ArgumentLabelNotRequired,
			Identifier: "value",
			TypeAnnotation: sema.NewTypeAnnotation(
				&sema.GenericType{
					TypeParameter: typeParameter,
				},
			),
		},
		{
			Label:      sema.ArgumentLabelNotRequired,
			Identifier: "matcher",
			TypeAnnotation: sema.NewTypeAnnotation(
				&sema.RestrictedType{
					Type: sema.AnyStructType,
					Restrictions: []*sema.InterfaceType{
						matcherType,
					},
				},
			),
		},
	},
	TypeParameters: []*sema.TypeParameter{
		typeParameter,
	},
	ReturnTypeAnnotation: sema.NewTypeAnnotation(
		sema.VoidType,
	),
}

var testExpectFunction = interpreter.NewUnmeteredHostFunctionValue(
	func(invocation interpreter.Invocation) interpreter.Value {
		value := invocation.Arguments[0]

		matcher, ok := invocation.Arguments[1].(*interpreter.CompositeValue)
		if !ok {
			panic(errors.NewUnreachableError())
		}

		result := invokeMatcherTest(invocation.Interpreter, matcher, value)

		if !result {
			panic(AssertionError{})
		}

		return interpreter.VoidValue{}
	},
	testExpectFunctionType,
)

func invokeMatcherTest(
	inter *interpreter.Interpreter,
	matcher interpreter.MemberAccessibleValue,
	value interpreter.Value,
) bool {
	testFunc := matcher.GetMember(
		inter,
		interpreter.ReturnEmptyLocationRange,
		matcherTestFunctionName,
	)

	funcValue, ok := testFunc.(interpreter.FunctionValue)
	if !ok {
		panic(errors.NewUnexpectedError(
			"invalid type for %s. expected function",
			matcherTestFunctionName,
		))
	}

	functionType := getFunctionType(funcValue)

	testResult, err := inter.InvokeExternally(
		funcValue,
		functionType,
		[]interpreter.Value{
			value,
		},
	)

	if err != nil {
		panic(err)
	}

	result, ok := testResult.(interpreter.BoolValue)
	if !ok {
		panic(errors.NewUnreachableError())
	}

	return bool(result)
}

func getFunctionType(value interpreter.FunctionValue) *sema.FunctionType {
	switch funcValue := value.(type) {
	case *interpreter.InterpretedFunctionValue:
		return funcValue.Type
	case *interpreter.HostFunctionValue:
		return funcValue.Type
	case interpreter.BoundFunctionValue:
		return getFunctionType(funcValue.Function)
	default:
		panic(errors.NewUnreachableError())
	}
}

// 'Test.newEmulatorBlockchain' function

const testNewEmulatorBlockchainFunctionDocString = `newEmulatorBlockchain function of Test contract`

const testNewEmulatorBlockchainFunctionName = "newEmulatorBlockchain"

var testNewEmulatorBlockchainFunctionType = &sema.FunctionType{
	Parameters: []*sema.Parameter{},
	ReturnTypeAnnotation: sema.NewTypeAnnotation(
		blockchainType,
	),
}

var testNewEmulatorBlockchainFunction = interpreter.NewUnmeteredHostFunctionValue(
	func(invocation interpreter.Invocation) interpreter.Value {

		// Create an `EmulatorBackend`
		emulatorBackend := newEmulatorBackend(invocation.Interpreter)

		// Create a 'Blockchain' struct value, that wraps the emulator backend,
		// by calling the constructor of 'Blockchain'.

		testContract, ok := invocation.Self.(*interpreter.CompositeValue)
		if !ok {
			panic(errors.NewUnexpectedError("invalid type for %s contract", testContractTypeName))
		}

		blockchainConstructorVar := testContract.NestedVariables[blockchainTypeName]
		blockchainConstructor, ok := blockchainConstructorVar.GetValue().(*interpreter.HostFunctionValue)
		if !ok {
			panic(errors.NewUnexpectedError("invalid type for constructor"))
		}

		blockchain, err := invocation.Interpreter.InvokeExternally(
			blockchainConstructor,
			blockchainConstructor.Type,
			[]interpreter.Value{
				emulatorBackend,
			},
		)

		if err != nil {
			panic(err)
		}

		return blockchain
	},
	testNewEmulatorBlockchainFunctionType,
)

// 'Test.NewMatcher' function.
// Constructs a matcher that test only 'AnyStruct'.
// Accepts test function that accepts subtype of 'AnyStruct'.
//
// Signature:
//    Test.NewMatcher<T>(test: ((T): Bool)): AnyStruct<Test.Matcher>
// where T is optional, and bound to 'AnyStruct'.
//
// Sample usage: Test.NewMatcher(fun (_value: Int: Bool) { return true})

const newMatcherFunctionDocString = `NewMatcher function`

const newMatcherFunctionName = "NewMatcher"

var newMatcherFunctionType = &sema.FunctionType{
	IsConstructor: true,
	Parameters: []*sema.Parameter{
		{
			Label:      sema.ArgumentLabelNotRequired,
			Identifier: "test",
			TypeAnnotation: sema.NewTypeAnnotation(
				// Type of the 'test' function: ((T): Bool)
				&sema.FunctionType{
					Parameters: []*sema.Parameter{
						{
							Label:      sema.ArgumentLabelNotRequired,
							Identifier: "value",
							TypeAnnotation: sema.NewTypeAnnotation(
								&sema.GenericType{
									TypeParameter: newMatcherFunctionTypeParameter,
								},
							),
						},
					},
					ReturnTypeAnnotation: sema.NewTypeAnnotation(
						sema.BoolType,
					),
				},
			),
		},
	},
	ReturnTypeAnnotation: sema.NewTypeAnnotation(
		&sema.RestrictedType{
			Type: sema.AnyStructType,
			Restrictions: []*sema.InterfaceType{
				matcherType,
			},
		},
	),
	TypeParameters: []*sema.TypeParameter{
		newMatcherFunctionTypeParameter,
	},
}

var newMatcherFunctionTypeParameter = &sema.TypeParameter{
	TypeBound: sema.AnyStructType,
	Name:      "T",
	Optional:  true,
}

var newMatcherFunction = interpreter.NewUnmeteredHostFunctionValue(
	func(invocation interpreter.Invocation) interpreter.Value {
		test, ok := invocation.Arguments[0].(interpreter.FunctionValue)
		if !ok {
			panic(errors.NewUnreachableError())
		}

		inter := invocation.Interpreter

		return newDefaultMatcher(inter, test)
	},
	equalMatcherFunctionType,
)

// 'EmulatorBackend' struct.
//
// 'EmulatorBackend' is the native implementation of the 'Test.BlockchainBackend' interface.
// It provides a blockchain backed by the emulator.

const emulatorBackendTypeName = "EmulatorBackend"

var EmulatorBackendType = func() *sema.CompositeType {

	ty := &sema.CompositeType{
		Identifier: emulatorBackendTypeName,
		Kind:       common.CompositeKindStructure,
		Location:   TestContractLocation,
		ExplicitInterfaceConformances: []*sema.InterfaceType{
			blockchainBackendInterfaceType,
		},
	}

	var members = []*sema.Member{
		sema.NewUnmeteredPublicFunctionMember(
			ty,
			emulatorBackendExecuteScriptFunctionName,
			emulatorBackendExecuteScriptFunctionType,
			emulatorBackendExecuteScriptFunctionDocString,
		),
		sema.NewUnmeteredPublicFunctionMember(
			ty,
			emulatorBackendCreateAccountFunctionName,
			emulatorBackendCreateAccountFunctionType,
			emulatorBackendCreateAccountFunctionDocString,
		),
		sema.NewUnmeteredPublicFunctionMember(
			ty,
			emulatorBackendAddTransactionFunctionName,
			emulatorBackendAddTransactionFunctionType,
			emulatorBackendAddTransactionFunctionDocString,
		),
		sema.NewUnmeteredPublicFunctionMember(
			ty,
			emulatorBackendExecuteNextTransactionFunctionName,
			emulatorBackendExecuteNextTransactionFunctionType,
			emulatorBackendExecuteNextTransactionFunctionDocString,
		),
		sema.NewUnmeteredPublicFunctionMember(
			ty,
			emulatorBackendCommitBlockFunctionName,
			emulatorBackendCommitBlockFunctionType,
			emulatorBackendCommitBlockFunctionDocString,
		),
		sema.NewUnmeteredPublicFunctionMember(
			ty,
			emulatorBackendDeployContractFunctionName,
			emulatorBackendDeployContractFunctionType,
			emulatorBackendDeployContractFunctionDocString,
		),
	}

	ty.Members = sema.GetMembersAsMap(members)
	ty.Fields = sema.GetFieldNames(members)

	return ty
}()

func newEmulatorBackend(inter *interpreter.Interpreter) *interpreter.CompositeValue {
	var fields = []interpreter.CompositeField{
		{
			Name:  emulatorBackendExecuteScriptFunctionName,
			Value: emulatorBackendExecuteScriptFunction,
		},
		{
			Name:  emulatorBackendCreateAccountFunctionName,
			Value: emulatorBackendCreateAccountFunction,
		}, {
			Name:  emulatorBackendAddTransactionFunctionName,
			Value: emulatorBackendAddTransactionFunction,
		},
		{
			Name:  emulatorBackendExecuteNextTransactionFunctionName,
			Value: emulatorBackendExecuteNextTransactionFunction,
		},
		{
			Name:  emulatorBackendCommitBlockFunctionName,
			Value: emulatorBackendCommitBlockFunction,
		},
		{
			Name:  emulatorBackendDeployContractFunctionName,
			Value: emulatorBackendDeployContractFunction,
		},
	}

	return interpreter.NewCompositeValue(
		inter,
		interpreter.ReturnEmptyLocationRange,
		EmulatorBackendType.Location,
		emulatorBackendTypeName,
		common.CompositeKindStructure,
		fields,
		common.Address{},
	)
}

// 'EmulatorBackend.executeScript' function

const emulatorBackendExecuteScriptFunctionName = "executeScript"

const emulatorBackendExecuteScriptFunctionDocString = `execute script function`

var emulatorBackendExecuteScriptFunctionType = func() *sema.FunctionType {
	// The type of the 'executeScript' function of 'EmulatorBackend' (interface-implementation)
	// is same as that of 'BlockchainBackend' interface.
	typ, ok := blockchainBackendInterfaceType.Members.Get(emulatorBackendExecuteScriptFunctionName)
	if !ok {
		panic(errors.NewUnexpectedError(
			"cannot find type %s.%s",
			blockchainBackendTypeName,
			emulatorBackendExecuteScriptFunctionName,
		))
	}

	functionType, ok := typ.TypeAnnotation.Type.(*sema.FunctionType)
	if !ok {
		panic(errors.NewUnexpectedError(
			"invalid type for %s. expected function",
			emulatorBackendExecuteScriptFunctionName,
		))
	}

	return functionType
}()

var emulatorBackendExecuteScriptFunction = interpreter.NewUnmeteredHostFunctionValue(
	func(invocation interpreter.Invocation) interpreter.Value {
		testFramework := invocation.Interpreter.TestFramework
		if testFramework == nil {
			panic(interpreter.TestFrameworkNotProvidedError{})
		}

		scriptString, ok := invocation.Arguments[0].(*interpreter.StringValue)
		if !ok {
			panic(errors.NewUnreachableError())
		}

		// String conversion of the value gives the quoted string.
		// Unquote the script-string to remove starting/ending quotes
		// and to unescape the string literals in the code.
		//
		// TODO: Is the reverse conversion loss-less?

		script, err := strconv.Unquote(scriptString.String())
		if err != nil {
			panic(errors.NewUnexpectedErrorFromCause(err))
		}

		args, err := arrayValueToSlice(invocation.Arguments[1])
		if err != nil {
			panic(errors.NewUnexpectedErrorFromCause(err))
		}

		result := testFramework.RunScript(script, args)

		return newScriptResult(invocation.Interpreter, result.Value, result)
	},
	emulatorBackendExecuteScriptFunctionType,
)

func arrayValueToSlice(value interpreter.Value) ([]interpreter.Value, error) {
	array, ok := value.(*interpreter.ArrayValue)
	if !ok {
		return nil, errors.NewDefaultUserError("value is not an array")
	}

	result := make([]interpreter.Value, 0, array.Count())

	array.Iterate(nil, func(element interpreter.Value) (resume bool) {
		result = append(result, element)
		return true
	})

	return result, nil
}

// newScriptResult Creates a "ScriptResult" using the return value of the executed script.
//
func newScriptResult(
	inter *interpreter.Interpreter,
	returnValue interpreter.Value,
	result *interpreter.ScriptResult,
) interpreter.Value {

	if returnValue == nil {
		returnValue = interpreter.NilValue{}
	}

	// Lookup and get 'ResultStatus' enum value.
	resultStatusConstructorVar := inter.Activations.Find(resultStatusTypeName)
	resultStatusConstructor, ok := resultStatusConstructorVar.GetValue().(*interpreter.HostFunctionValue)
	if !ok {
		panic(errors.NewUnexpectedError("invalid type for constructor"))
	}

	var status interpreter.Value
	if result.Error == nil {
		succeededVar := resultStatusConstructor.NestedVariables[succeededCaseName]
		status = succeededVar.GetValue()
	} else {
		failedVar := resultStatusConstructor.NestedVariables[failedCaseName]
		status = failedVar.GetValue()
	}

	errValue := newErrorValue(inter, result.Error)

	// Create a 'ScriptResult' by calling its constructor.

	scriptResultConstructorVar := inter.Activations.Find(scriptResultTypeName)
	scriptResultConstructor, ok := scriptResultConstructorVar.GetValue().(*interpreter.HostFunctionValue)
	if !ok {
		panic(errors.NewUnexpectedError("invalid type for constructor"))
	}

	scriptResult, err := inter.InvokeExternally(
		scriptResultConstructor,
		scriptResultConstructor.Type,
		[]interpreter.Value{
			status,
			returnValue,
			errValue,
		},
	)

	if err != nil {
		panic(err)
	}

	return scriptResult
}

// 'EmulatorBackend.createAccount' function

const emulatorBackendCreateAccountFunctionName = "createAccount"

const emulatorBackendCreateAccountFunctionDocString = `create account function`

var emulatorBackendCreateAccountFunctionType = func() *sema.FunctionType {
	// The type of the 'createAccount' function of 'EmulatorBackend' (interface-implementation)
	// is same as that of 'BlockchainBackend' interface.
	typ, ok := blockchainBackendInterfaceType.Members.Get(emulatorBackendCreateAccountFunctionName)
	if !ok {
		panic(errors.NewUnexpectedError(
			"cannot find type %s.%s",
			blockchainBackendTypeName,
			emulatorBackendCreateAccountFunctionName,
		))
	}

	functionType, ok := typ.TypeAnnotation.Type.(*sema.FunctionType)
	if !ok {
		panic(errors.NewUnexpectedError(
			"invalid type for %s. expected function",
			emulatorBackendCreateAccountFunctionName,
		))
	}

	return functionType
}()

var emulatorBackendCreateAccountFunction = interpreter.NewUnmeteredHostFunctionValue(
	func(invocation interpreter.Invocation) interpreter.Value {
		testFramework := invocation.Interpreter.TestFramework
		if testFramework == nil {
			panic(interpreter.TestFrameworkNotProvidedError{})
		}

		account, err := testFramework.CreateAccount()
		if err != nil {
			panic(err)
		}

		return newAccountValue(invocation.Interpreter, account)
	},
	emulatorBackendCreateAccountFunctionType,
)

func newAccountValue(inter *interpreter.Interpreter, account *interpreter.Account) interpreter.Value {

	// Create address value
	address := interpreter.NewAddressValue(nil, account.Address)

	// Create account key
	accountKey := newAccountKeyValue(inter, account.AccountKey)

	// Create private key
	privateKey := interpreter.ByteSliceToByteArrayValue(inter, account.PrivateKey)

	// Create an 'Account' by calling its constructor.
	accountConstructorVar := inter.Activations.Find(accountTypeName)
	accountConstructor, ok := accountConstructorVar.GetValue().(*interpreter.HostFunctionValue)
	if !ok {
		panic(errors.NewUnexpectedError("invalid type for constructor"))
	}

	accountValue, err := inter.InvokeExternally(
		accountConstructor,
		accountConstructor.Type,
		[]interpreter.Value{
			address,
			accountKey,
			privateKey,
		},
	)

	if err != nil {
		panic(err)
	}

	return accountValue
}

func newAccountKeyValue(inter *interpreter.Interpreter, accountKey *interpreter.AccountKey) interpreter.Value {
	index := interpreter.NewIntValueFromInt64(nil, int64(accountKey.KeyIndex))

	publicKey := interpreter.NewPublicKeyValue(
		inter,
		interpreter.ReturnEmptyLocationRange,
		interpreter.ByteSliceToByteArrayValue(
			inter,
			accountKey.PublicKey.PublicKey,
		),
		NewSignatureAlgorithmCase(
			inter,
			accountKey.PublicKey.SignAlgo.RawValue(),
		),
		inter.PublicKeyValidationHandler,
	)

	hashAlgorithm := NewHashAlgorithmCase(
		inter,
		accountKey.HashAlgo.RawValue(),
	)

	weight := interpreter.NewUnmeteredUFix64ValueWithInteger(uint64(accountKey.Weight))

	revoked := interpreter.BoolValue(accountKey.IsRevoked)

	return interpreter.NewAccountKeyValue(
		inter,
		index,
		publicKey,
		hashAlgorithm,
		weight,
		revoked,
	)
}

// 'EmulatorBackend.addTransaction' function

const emulatorBackendAddTransactionFunctionName = "addTransaction"

const emulatorBackendAddTransactionFunctionDocString = `add transaction function`

var emulatorBackendAddTransactionFunctionType = func() *sema.FunctionType {
	// The type of the 'addTransaction' function of 'EmulatorBackend' (interface-implementation)
	// is same as that of 'BlockchainBackend' interface.
	typ, ok := blockchainBackendInterfaceType.Members.Get(emulatorBackendAddTransactionFunctionName)
	if !ok {
		panic(errors.NewUnexpectedError(
			"cannot find type %s.%s",
			blockchainBackendTypeName,
			emulatorBackendAddTransactionFunctionName,
		))
	}

	functionType, ok := typ.TypeAnnotation.Type.(*sema.FunctionType)
	if !ok {
		panic(errors.NewUnexpectedError(
			"invalid type for %s. expected function",
			emulatorBackendAddTransactionFunctionName,
		))
	}

	return functionType
}()

var emulatorBackendAddTransactionFunction = interpreter.NewUnmeteredHostFunctionValue(
	func(invocation interpreter.Invocation) interpreter.Value {
		testFramework := invocation.Interpreter.TestFramework
		if testFramework == nil {
			panic(interpreter.TestFrameworkNotProvidedError{})
		}

		inter := invocation.Interpreter

		transactionValue, ok := invocation.Arguments[0].(interpreter.MemberAccessibleValue)
		if !ok {
			panic(errors.NewUnreachableError())
		}

		// Get transaction code
		codeValue := transactionValue.GetMember(
			inter,
			interpreter.ReturnEmptyLocationRange,
			transactionCodeFieldName,
		)
		code, ok := codeValue.(*interpreter.StringValue)
		if !ok {
			panic(errors.NewUnreachableError())
		}

		// Get authorizer
		authorizerValue := transactionValue.GetMember(
			inter,
			interpreter.ReturnEmptyLocationRange,
			transactionAuthorizerFieldName,
		)

		var authorizer *common.Address
		switch authorizerValue := authorizerValue.(type) {
		case interpreter.NilValue:
			authorizer = nil
		case *interpreter.SomeValue:
			authorizerAddress, ok := authorizerValue.InnerValue(inter,
				interpreter.ReturnEmptyLocationRange).(interpreter.AddressValue)
			if !ok {
				panic(errors.NewUnreachableError())
			}

			authorizer = (*common.Address)(&authorizerAddress)
		}

		// Get signers
		signersValue := transactionValue.GetMember(
			inter,
			interpreter.ReturnEmptyLocationRange,
			transactionSignersFieldName,
		)

		signerAccounts := accountsFromValue(inter, signersValue)

		// Get arguments
		argsValue := transactionValue.GetMember(
			inter,
			interpreter.ReturnEmptyLocationRange,
			transactionArgsFieldName,
		)
		args, err := arrayValueToSlice(argsValue)
		if err != nil {
			panic(errors.NewUnexpectedErrorFromCause(err))
		}

		err = testFramework.AddTransaction(code.Str, authorizer, signerAccounts, args)
		if err != nil {
			panic(err)
		}

		return interpreter.VoidValue{}
	},
	emulatorBackendAddTransactionFunctionType,
)

func accountsFromValue(inter *interpreter.Interpreter, accountsValue interpreter.Value) []*interpreter.Account {
	accountsArray, ok := accountsValue.(*interpreter.ArrayValue)
	if !ok {
		panic(errors.NewUnreachableError())
	}

	accounts := make([]*interpreter.Account, 0)

	accountsArray.Iterate(nil, func(element interpreter.Value) (resume bool) {
		accountValue, ok := element.(interpreter.MemberAccessibleValue)
		if !ok {
			panic(errors.NewUnreachableError())
		}

		// Get address
		addressValue := accountValue.GetMember(
			inter,
			interpreter.ReturnEmptyLocationRange,
			accountAddressFieldName,
		)
		address, ok := addressValue.(interpreter.AddressValue)
		if !ok {
			panic(errors.NewUnreachableError())
		}

		// Get account key
		accountKeyValue := accountValue.GetMember(
			inter,
			interpreter.ReturnEmptyLocationRange,
			accountKeyFieldName,
		)
		accountKey := accountKeyFromValue(inter, accountKeyValue)

		// Get private key
		privateKeyValue := accountValue.GetMember(
			inter,
			interpreter.ReturnEmptyLocationRange,
			accountPrivateKeyFieldName,
		)

		privateKey, err := interpreter.ByteArrayValueToByteSlice(nil, privateKeyValue)
		if err != nil {
			panic(errors.NewUnreachableError())
		}

		accounts = append(accounts, &interpreter.Account{
			Address:    common.Address(address),
			AccountKey: accountKey,
			PrivateKey: privateKey,
		})

		return true
	})

	return accounts
}

func accountKeyFromValue(inter *interpreter.Interpreter, value interpreter.Value) *interpreter.AccountKey {
	accountKeyValue, ok := value.(interpreter.MemberAccessibleValue)
	if !ok {
		panic(errors.NewUnreachableError())
	}

	// Key index field
	keyIndexVal := accountKeyValue.GetMember(
		inter,
		interpreter.ReturnEmptyLocationRange,
		sema.AccountKeyKeyIndexField,
	)
	keyIndex, ok := keyIndexVal.(interpreter.IntValue)
	if !ok {
		panic(errors.NewUnreachableError())
	}

	// Public key field
	publicKeyVal := accountKeyValue.GetMember(
		inter,
		interpreter.ReturnEmptyLocationRange,
		sema.AccountKeyPublicKeyField,
	)
	publicKey := publicKeyFromValue(inter, interpreter.ReturnEmptyLocationRange, publicKeyVal)

	// Hash algo field
	hashAlgoField := accountKeyValue.GetMember(inter, interpreter.ReturnEmptyLocationRange, sema.AccountKeyHashAlgoField)
	if hashAlgoField == nil {
		panic(errors.NewUnreachableError())
	}
	hashAlgo := hashAlgoFromValue(inter, hashAlgoField)

	// Weight field
	weightVal := accountKeyValue.GetMember(
		inter,
		interpreter.ReturnEmptyLocationRange,
		sema.AccountKeyWeightField,
	)
	weight, ok := weightVal.(interpreter.UFix64Value)
	if !ok {
		panic(errors.NewUnreachableError())
	}

	// isRevoked field
	isRevokedVal := accountKeyValue.GetMember(
		inter,
		interpreter.ReturnEmptyLocationRange,
		sema.AccountKeyIsRevokedField,
	)
	isRevoked, ok := isRevokedVal.(interpreter.BoolValue)
	if !ok {
		panic(errors.NewUnreachableError())
	}

	accountKey := &interpreter.AccountKey{
		KeyIndex:  keyIndex.ToInt(),
		PublicKey: publicKey,
		HashAlgo:  hashAlgo,
		Weight:    weight.ToInt(),
		IsRevoked: bool(isRevoked),
	}

	return accountKey
}

func hashAlgoFromValue(inter *interpreter.Interpreter, hashAlgoField interpreter.Value) sema.HashAlgorithm {
	hashAlgoValue, ok := hashAlgoField.(interpreter.MemberAccessibleValue)
	if !ok {
		panic(errors.NewUnreachableError())
	}

	rawValue := hashAlgoValue.GetMember(inter, interpreter.ReturnEmptyLocationRange, sema.EnumRawValueFieldName)
	if rawValue == nil {
		panic(errors.NewUnreachableError())
	}

	hashAlgoRawValue, ok := rawValue.(interpreter.UInt8Value)
	if !ok {
		panic(errors.NewUnreachableError())
	}
	return sema.HashAlgorithm(hashAlgoRawValue)
}

func publicKeyFromValue(
	inter *interpreter.Interpreter,
	getLocationRange func() interpreter.LocationRange,
	value interpreter.Value,
) *interpreter.PublicKey {

	publicKey, ok := value.(interpreter.MemberAccessibleValue)
	if !ok {
		panic(errors.NewUnreachableError())
	}

	// Public key field
	key := publicKey.GetMember(inter, getLocationRange, sema.PublicKeyPublicKeyField)

	byteArray, err := interpreter.ByteArrayValueToByteSlice(inter, key)
	if err != nil {
		panic(err)
	}

	// sign algo field
	signAlgoField := publicKey.GetMember(inter, getLocationRange, sema.PublicKeySignAlgoField)
	if signAlgoField == nil {
		panic(errors.NewUnexpectedError("sign algorithm is not set"))
	}

	signAlgoValue, ok := signAlgoField.(*interpreter.CompositeValue)
	if !ok {
		panic(errors.NewUnreachableError())
	}

	rawValue := signAlgoValue.GetField(inter, getLocationRange, sema.EnumRawValueFieldName)
	if rawValue == nil {
		panic(errors.NewUnreachableError())
	}

	signAlgoRawValue, ok := rawValue.(interpreter.UInt8Value)
	if !ok {
		panic(errors.NewUnreachableError())
	}

	return &interpreter.PublicKey{
		PublicKey: byteArray,
		SignAlgo:  sema.SignatureAlgorithm(signAlgoRawValue.ToInt()),
	}
}

// 'EmulatorBackend.executeNextTransaction' function

const emulatorBackendExecuteNextTransactionFunctionName = "executeNextTransaction"

const emulatorBackendExecuteNextTransactionFunctionDocString = `execute next transaction function`

var emulatorBackendExecuteNextTransactionFunctionType = func() *sema.FunctionType {
	// The type of the 'executeNextTransaction' function of 'EmulatorBackend' (interface-implementation)
	// is same as that of 'BlockchainBackend' interface.
	typ, ok := blockchainBackendInterfaceType.Members.Get(emulatorBackendExecuteNextTransactionFunctionName)
	if !ok {
		panic(errors.NewUnexpectedError(
			"cannot find type %s.%s",
			blockchainBackendTypeName,
			emulatorBackendExecuteNextTransactionFunctionName,
		))
	}

	functionType, ok := typ.TypeAnnotation.Type.(*sema.FunctionType)
	if !ok {
		panic(errors.NewUnexpectedError(
			"invalid type for %s. expected function",
			emulatorBackendExecuteNextTransactionFunctionName,
		))
	}

	return functionType
}()

var emulatorBackendExecuteNextTransactionFunction = interpreter.NewUnmeteredHostFunctionValue(
	func(invocation interpreter.Invocation) interpreter.Value {
		testFramework := invocation.Interpreter.TestFramework
		if testFramework == nil {
			panic(interpreter.TestFrameworkNotProvidedError{})
		}

		result := testFramework.ExecuteNextTransaction()

		// If there are no transactions to run, then return `nil`.
		if result == nil {
			return interpreter.NilValue{}
		}

		return newTransactionResult(invocation.Interpreter, result)
	},
	emulatorBackendExecuteNextTransactionFunctionType,
)

// newTransactionResult Creates a "TransactionResult" indicating the status of the transaction execution.
//
func newTransactionResult(inter *interpreter.Interpreter, result *interpreter.TransactionResult) interpreter.Value {
	// Lookup and get 'ResultStatus' enum value.
	resultStatusConstructorVar := inter.Activations.Find(resultStatusTypeName)
	resultStatusConstructor, ok := resultStatusConstructorVar.GetValue().(*interpreter.HostFunctionValue)
	if !ok {
		panic(errors.NewUnexpectedError("invalid type for constructor"))
	}

	var status interpreter.Value
	if result.Error == nil {
		succeededVar := resultStatusConstructor.NestedVariables[succeededCaseName]
		status = succeededVar.GetValue()
	} else {
		failedVar := resultStatusConstructor.NestedVariables[failedCaseName]
		status = failedVar.GetValue()
	}

	// Create a 'TransactionResult' by calling its constructor.
	transactionResultConstructorVar := inter.Activations.Find(transactionResultTypeName)
	transactionResultConstructor, ok := transactionResultConstructorVar.GetValue().(*interpreter.HostFunctionValue)
	if !ok {
		panic(errors.NewUnexpectedError("invalid type for constructor"))
	}

	errValue := newErrorValue(inter, result.Error)

	transactionResult, err := inter.InvokeExternally(
		transactionResultConstructor,
		transactionResultConstructor.Type,
		[]interpreter.Value{
			status,
			errValue,
		},
	)

	if err != nil {
		panic(err)
	}

	return transactionResult
}

func newErrorValue(inter *interpreter.Interpreter, err error) interpreter.Value {
	if err == nil {
		return interpreter.NilValue{}
	}

	// Create a 'Error' by calling its constructor.
	errorConstructorVar := inter.Activations.Find(errorTypeName)
	errorConstructor, ok := errorConstructorVar.GetValue().(*interpreter.HostFunctionValue)
	if !ok {
		panic(errors.NewUnexpectedError("invalid type for constructor"))
	}

	errorValue, invocationErr := inter.InvokeExternally(
		errorConstructor,
		errorConstructor.Type,
		[]interpreter.Value{
			interpreter.NewUnmeteredStringValue(err.Error()),
		},
	)

	if invocationErr != nil {
		panic(invocationErr)
	}

	return errorValue
}

// 'EmulatorBackend.commitBlock' function

const emulatorBackendCommitBlockFunctionName = "commitBlock"

const emulatorBackendCommitBlockFunctionDocString = `commit block function`

var emulatorBackendCommitBlockFunctionType = func() *sema.FunctionType {
	// The type of the 'commitBlock' function of 'EmulatorBackend' (interface-implementation)
	// is same as that of 'BlockchainBackend' interface.
	typ, ok := blockchainBackendInterfaceType.Members.Get(emulatorBackendCommitBlockFunctionName)
	if !ok {
		panic(errors.NewUnexpectedError(
			"cannot find type %s.%s",
			blockchainBackendTypeName,
			emulatorBackendCommitBlockFunctionName,
		))
	}

	functionType, ok := typ.TypeAnnotation.Type.(*sema.FunctionType)
	if !ok {
		panic(errors.NewUnexpectedError(
			"invalid type for %s. expected function",
			emulatorBackendCommitBlockFunctionName,
		))
	}

	return functionType
}()

var emulatorBackendCommitBlockFunction = interpreter.NewUnmeteredHostFunctionValue(
	func(invocation interpreter.Invocation) interpreter.Value {
		testFramework := invocation.Interpreter.TestFramework
		if testFramework == nil {
			panic(interpreter.TestFrameworkNotProvidedError{})
		}

		err := testFramework.CommitBlock()
		if err != nil {
			panic(err)
		}

		return interpreter.VoidValue{}
	},
	emulatorBackendCommitBlockFunctionType,
)

<<<<<<< HEAD
// 'Test.Matcher' interface type

var matcherType = func() *sema.InterfaceType {
	typeName := matcherTypeName

	typ, ok := testContractType.NestedTypes.Get(typeName)
	if !ok {
		panic(errors.NewUnexpectedError("cannot find type %s.%s", testContractTypeName, typeName))
	}

	compositeType, ok := typ.(*sema.InterfaceType)
	if !ok {
		panic(errors.NewUnexpectedError("invalid type for '%s'. expected struct", typeName))
	}

	return compositeType
}()

var matcherTestType = func() *sema.FunctionType {
	member, ok := matcherType.Members.Get(matcherTestFunctionName)
	if !ok {
		panic(errors.NewUnexpectedError("cannot find field %s in ", matcherTestFunctionName, matcherTypeName))
	}

	testFieldType, ok := member.TypeAnnotation.Type.(*sema.FunctionType)
	if !ok {
		panic(errors.NewUnexpectedError("invalid type for field %s in ", matcherTestFunctionName, matcherTypeName))
	}

	return testFieldType
}()

// Built-in matchers

const equalMatcherFunctionName = "equal"

const equalMatcherFunctionDocString = `
Returns a matcher that succeeds if the tested value is equal to the given value
`

var typeParameter = &sema.TypeParameter{
	TypeBound: sema.AnyType,
	Name:      "T",
	Optional:  true,
}

var equalMatcherFunctionType = &sema.FunctionType{
	IsConstructor: false,
	TypeParameters: []*sema.TypeParameter{
		typeParameter,
	},
	Parameters: []*sema.Parameter{
		{
			Label:      sema.ArgumentLabelNotRequired,
			Identifier: "value",
			TypeAnnotation: sema.NewTypeAnnotation(
				&sema.GenericType{
					TypeParameter: typeParameter,
				},
			),
		},
	},
	ReturnTypeAnnotation: sema.NewTypeAnnotation(
		&sema.RestrictedType{
			Type: sema.AnyStructType,
			Restrictions: []*sema.InterfaceType{
				matcherType,
			},
		},
	),
}

var equalMatcherFunction = interpreter.NewUnmeteredHostFunctionValue(
	func(invocation interpreter.Invocation) interpreter.Value {
		otherValue, ok := invocation.Arguments[0].(interpreter.EquatableValue)
=======
// 'EmulatorBackend.deployContract' function

const emulatorBackendDeployContractFunctionName = "deployContract"

const emulatorBackendDeployContractFunctionDocString = `deploy contract function`

var emulatorBackendDeployContractFunctionType = func() *sema.FunctionType {
	// The type of the 'deployContract' function of 'EmulatorBackend' (interface-implementation)
	// is same as that of 'BlockchainBackend' interface.
	typ, ok := blockchainBackendInterfaceType.Members.Get(emulatorBackendDeployContractFunctionName)
	if !ok {
		panic(errors.NewUnexpectedError(
			"cannot find type %s.%s",
			blockchainBackendTypeName,
			emulatorBackendDeployContractFunctionName,
		))
	}

	functionType, ok := typ.TypeAnnotation.Type.(*sema.FunctionType)
	if !ok {
		panic(errors.NewUnexpectedError(
			"invalid type for %s. expected function",
			emulatorBackendDeployContractFunctionName,
		))
	}

	return functionType
}()

var emulatorBackendDeployContractFunction = interpreter.NewUnmeteredHostFunctionValue(
	func(invocation interpreter.Invocation) interpreter.Value {
		testFramework := invocation.Interpreter.TestFramework
		if testFramework == nil {
			panic(interpreter.TestFrameworkNotProvidedError{})
		}

		inter := invocation.Interpreter

		// Contract name
		nameStr, ok := invocation.Arguments[0].(*interpreter.StringValue)
		if !ok {
			panic(errors.NewUnreachableError())
		}

		name, err := strconv.Unquote(nameStr.String())
		if err != nil {
			panic(errors.NewUnexpectedErrorFromCause(err))
		}

		// Contract code
		codeStr, ok := invocation.Arguments[1].(*interpreter.StringValue)
>>>>>>> ab3b92cf
		if !ok {
			panic(errors.NewUnreachableError())
		}

<<<<<<< HEAD
		inter := invocation.Interpreter

		equalTestFunc := interpreter.NewHostFunctionValue(
			nil,
			func(invocation interpreter.Invocation) interpreter.Value {

				thisValue, ok := invocation.Arguments[0].(interpreter.EquatableValue)
				if !ok {
					panic(errors.NewUnreachableError())
				}

				equal := thisValue.Equal(
					inter,
					interpreter.ReturnEmptyLocationRange,
					otherValue,
				)

				return interpreter.BoolValue(equal)
			},
			matcherTestType,
		)

		return newDefaultMatcher(inter, equalTestFunc)
	},
	equalMatcherFunctionType,
=======
		code, err := strconv.Unquote(codeStr.String())
		if err != nil {
			panic(errors.NewUnexpectedErrorFromCause(err))
		}

		// authorizer
		authorizer, ok := invocation.Arguments[2].(interpreter.AddressValue)
		if !ok {
			panic(errors.NewUnreachableError())
		}

		// Signers
		signers := accountsFromValue(inter, invocation.Arguments[3])

		// Contract init arguments
		args, err := arrayValueToSlice(invocation.Arguments[4])
		if err != nil {
			panic(err)
		}

		err = testFramework.DeployContract(
			name,
			code,
			args,
			common.Address(authorizer),
			signers,
		)

		return newErrorValue(inter, err)
	},
	emulatorBackendDeployContractFunctionType,
>>>>>>> ab3b92cf
)

// TestFailedError

type TestFailedError struct {
	Err error
}

var _ errors.UserError = TestFailedError{}

func (TestFailedError) IsUserError() {}

func (e TestFailedError) Unwrap() error {
	return e.Err
}

func (e TestFailedError) Error() string {
	return fmt.Sprintf("test failed: %s", e.Err.Error())
}

// 'Test.DefaultMatcher' struct.
//
// This is the default implementation of 'Test.Matcher' interface.
// It accepts 'Any' for the test function. Hence, can be used with both structs and resources.
// But the usage is limited by the constructor.
// i.e: the constructor is hidden from users, to avoid misuses (see below).
// Instead, use 'Test.NewMatcher()' to construct a matcher that test only 'AnyStruct'.
//
// Limitations:
// Handling resource inside matchers is not supported yet, only exception being the built-in matchers.
// Reason being matchers can be chained, but resources must be moved/destroyed within a matcher.
// Hence, resource semantics doesn't align with the way matchers work.
//
// However, alternative is to create a reference to the resource that is needed to be tested,
// and construct a matcher that works with the resource.
//

const defaultMatcherTypeName = "DefaultMatcher"

var defaultMatcherType = func() *sema.CompositeType {

	ty := &sema.CompositeType{
		Identifier: defaultMatcherTypeName,
		Kind:       common.CompositeKindStructure,
		Location:   TestContractLocation,
		ExplicitInterfaceConformances: []*sema.InterfaceType{
			matcherType,
		},
	}

	var members = []*sema.Member{
		sema.NewUnmeteredPublicFunctionMember(
			ty,
			defaultMatcherTestFunctionName,
			defaultMatcherTestFunctionType,
			defaultMatcherTestFunctionDocString,
		),
		sema.NewUnmeteredPublicFunctionMember(
			ty,
			defaultMatcherOrFunctionName,
			defaultMatcherOrFunctionType,
			defaultMatcherOrFunctionDocString,
		),
		sema.NewUnmeteredPublicFunctionMember(
			ty,
			defaultMatcherAndFunctionName,
			defaultMatcherAndFunctionType,
			defaultMatcherAndFunctionDocString,
		),
	}

	ty.Members = sema.GetMembersAsMap(members)
	ty.Fields = sema.GetFieldNames(members)

	return ty
}()

func newDefaultMatcher(
	inter *interpreter.Interpreter,
	testFunc interpreter.FunctionValue,
) *interpreter.CompositeValue {

	matcher := interpreter.NewCompositeValue(
		inter,
		interpreter.ReturnEmptyLocationRange,
		defaultMatcherType.Location,
		defaultMatcherTypeName,
		common.CompositeKindStructure,
		nil,
		common.Address{},
	)

	matcher.Functions = map[string]interpreter.FunctionValue{
		defaultMatcherTestFunctionName: testFunc,
		defaultMatcherOrFunctionName:   defaultMatcherOrFunction,
		defaultMatcherAndFunctionName:  defaultMatcherAndFunction,
	}

	return matcher
}

// 'DefaultMatcher.test' function

const defaultMatcherTestFunctionName = "test"

const defaultMatcherTestFunctionDocString = `test function`

var defaultMatcherTestFunctionType = func() *sema.FunctionType {
	// The type of the 'test' function of 'defaultMatcher' (interface-implementation)
	// is same as that of 'Matcher' interface.
	typ, ok := matcherType.Members.Get(defaultMatcherTestFunctionName)
	if !ok {
		panic(errors.NewUnexpectedError(
			"cannot find type %s.%s",
			matcherTypeName,
			defaultMatcherTestFunctionName,
		))
	}

	functionType, ok := typ.TypeAnnotation.Type.(*sema.FunctionType)
	if !ok {
		panic(errors.NewUnexpectedError(
			"invalid type for %s. expected function",
			defaultMatcherTestFunctionName,
		))
	}

	return functionType
}()

// 'DefaultMatcher.or' function

const defaultMatcherOrFunctionName = "or"

const defaultMatcherOrFunctionDocString = `or function`

var defaultMatcherOrFunctionType = func() *sema.FunctionType {
	// The type of the 'or' function of 'DefaultMatcher' (interface-implementation)
	// is same as that of 'Matcher' interface.
	typ, ok := matcherType.Members.Get(defaultMatcherOrFunctionName)
	if !ok {
		panic(errors.NewUnexpectedError(
			"cannot find type %s.%s",
			matcherTypeName,
			defaultMatcherOrFunctionName,
		))
	}

	functionType, ok := typ.TypeAnnotation.Type.(*sema.FunctionType)
	if !ok {
		panic(errors.NewUnexpectedError(
			"invalid type for %s. expected function",
			defaultMatcherOrFunctionName,
		))
	}

	return functionType
}()

// 'DefaultMatcher.and' function

const defaultMatcherAndFunctionName = "and"

const defaultMatcherAndFunctionDocString = `or function`

var defaultMatcherAndFunctionType = func() *sema.FunctionType {
	// The type of the 'and' function of 'DefaultMatcher' (interface-implementation)
	// is same as that of 'Matcher' interface.
	typ, ok := matcherType.Members.Get(defaultMatcherAndFunctionName)
	if !ok {
		panic(errors.NewUnexpectedError(
			"cannot find type %s.%s",
			matcherTypeName,
			defaultMatcherAndFunctionName,
		))
	}

	functionType, ok := typ.TypeAnnotation.Type.(*sema.FunctionType)
	if !ok {
		panic(errors.NewUnexpectedError(
			"invalid type for %s. expected function",
			defaultMatcherAndFunctionName,
		))
	}

	return functionType
}()

var defaultMatcherOrFunction interpreter.FunctionValue

var defaultMatcherAndFunction interpreter.FunctionValue

func init() {
	// initialize this inside 'init' to break the initialization loop.

	defaultMatcherOrFunction = interpreter.NewUnmeteredHostFunctionValue(
		func(orFuncInvocation interpreter.Invocation) interpreter.Value {
			inter := orFuncInvocation.Interpreter

			thisMatcher := orFuncInvocation.Self

			otherMatcher, ok := orFuncInvocation.Arguments[0].(*interpreter.CompositeValue)
			if !ok {
				panic(errors.NewUnexpectedError("invalid type for matcher"))
			}

			testFunc := interpreter.NewHostFunctionValue(
				nil,
				func(invocation interpreter.Invocation) interpreter.Value {

					value, ok := invocation.Arguments[0].(interpreter.EquatableValue)
					if !ok {
						panic(errors.NewUnreachableError())
					}

					thisMatcherTestResult := invokeMatcherTest(invocation.Interpreter, thisMatcher, value)
					if thisMatcherTestResult {
						return interpreter.BoolValue(true)
					}

					otherMatcherTestResult := invokeMatcherTest(invocation.Interpreter, otherMatcher, value)
					return interpreter.BoolValue(otherMatcherTestResult)
				},
				matcherTestType,
			)

			return newDefaultMatcher(inter, testFunc)
		},
		defaultMatcherOrFunctionType,
	)

	defaultMatcherAndFunction = interpreter.NewUnmeteredHostFunctionValue(
		func(orFuncInvocation interpreter.Invocation) interpreter.Value {
			inter := orFuncInvocation.Interpreter

			thisMatcher := orFuncInvocation.Self

			otherMatcher, ok := orFuncInvocation.Arguments[0].(*interpreter.CompositeValue)
			if !ok {
				panic(errors.NewUnexpectedError("invalid type for matcher"))
			}

			testFunc := interpreter.NewHostFunctionValue(
				nil,
				func(invocation interpreter.Invocation) interpreter.Value {

					value, ok := invocation.Arguments[0].(interpreter.EquatableValue)
					if !ok {
						panic(errors.NewUnreachableError())
					}

					thisMatcherTestResult := invokeMatcherTest(invocation.Interpreter, thisMatcher, value)
					if !thisMatcherTestResult {
						return interpreter.BoolValue(false)
					}

					otherMatcherTestResult := invokeMatcherTest(invocation.Interpreter, otherMatcher, value)
					return interpreter.BoolValue(otherMatcherTestResult)
				},
				matcherTestType,
			)

			return newDefaultMatcher(inter, testFunc)
		},
		defaultMatcherOrFunctionType,
	)
}<|MERGE_RESOLUTION|>--- conflicted
+++ resolved
@@ -42,11 +42,8 @@
 const transactionResultTypeName = "TransactionResult"
 const resultStatusTypeName = "ResultStatus"
 const accountTypeName = "Account"
-<<<<<<< HEAD
+const errorTypeName = "Error"
 const matcherTypeName = "Matcher"
-=======
-const errorTypeName = "Error"
->>>>>>> ab3b92cf
 
 const succeededCaseName = "succeeded"
 const failedCaseName = "failed"
@@ -1330,7 +1327,94 @@
 	emulatorBackendCommitBlockFunctionType,
 )
 
-<<<<<<< HEAD
+// 'EmulatorBackend.deployContract' function
+
+const emulatorBackendDeployContractFunctionName = "deployContract"
+
+const emulatorBackendDeployContractFunctionDocString = `deploy contract function`
+
+var emulatorBackendDeployContractFunctionType = func() *sema.FunctionType {
+	// The type of the 'deployContract' function of 'EmulatorBackend' (interface-implementation)
+	// is same as that of 'BlockchainBackend' interface.
+	typ, ok := blockchainBackendInterfaceType.Members.Get(emulatorBackendDeployContractFunctionName)
+	if !ok {
+		panic(errors.NewUnexpectedError(
+			"cannot find type %s.%s",
+			blockchainBackendTypeName,
+			emulatorBackendDeployContractFunctionName,
+		))
+	}
+
+	functionType, ok := typ.TypeAnnotation.Type.(*sema.FunctionType)
+	if !ok {
+		panic(errors.NewUnexpectedError(
+			"invalid type for %s. expected function",
+			emulatorBackendDeployContractFunctionName,
+		))
+	}
+
+	return functionType
+}()
+
+var emulatorBackendDeployContractFunction = interpreter.NewUnmeteredHostFunctionValue(
+	func(invocation interpreter.Invocation) interpreter.Value {
+		testFramework := invocation.Interpreter.TestFramework
+		if testFramework == nil {
+			panic(interpreter.TestFrameworkNotProvidedError{})
+		}
+
+		inter := invocation.Interpreter
+
+		// Contract name
+		nameStr, ok := invocation.Arguments[0].(*interpreter.StringValue)
+		if !ok {
+			panic(errors.NewUnreachableError())
+		}
+
+		name, err := strconv.Unquote(nameStr.String())
+		if err != nil {
+			panic(errors.NewUnexpectedErrorFromCause(err))
+		}
+
+		// Contract code
+		codeStr, ok := invocation.Arguments[1].(*interpreter.StringValue)
+		if !ok {
+			panic(errors.NewUnreachableError())
+		}
+
+		code, err := strconv.Unquote(codeStr.String())
+		if err != nil {
+			panic(errors.NewUnexpectedErrorFromCause(err))
+		}
+
+		// authorizer
+		authorizer, ok := invocation.Arguments[2].(interpreter.AddressValue)
+		if !ok {
+			panic(errors.NewUnreachableError())
+		}
+
+		// Signers
+		signers := accountsFromValue(inter, invocation.Arguments[3])
+
+		// Contract init arguments
+		args, err := arrayValueToSlice(invocation.Arguments[4])
+		if err != nil {
+			panic(err)
+		}
+
+		err = testFramework.DeployContract(
+			name,
+			code,
+			args,
+			common.Address(authorizer),
+			signers,
+		)
+
+		return newErrorValue(inter, err)
+	},
+	emulatorBackendDeployContractFunctionType,
+)
+
 // 'Test.Matcher' interface type
 
 var matcherType = func() *sema.InterfaceType {
@@ -1406,64 +1490,10 @@
 var equalMatcherFunction = interpreter.NewUnmeteredHostFunctionValue(
 	func(invocation interpreter.Invocation) interpreter.Value {
 		otherValue, ok := invocation.Arguments[0].(interpreter.EquatableValue)
-=======
-// 'EmulatorBackend.deployContract' function
-
-const emulatorBackendDeployContractFunctionName = "deployContract"
-
-const emulatorBackendDeployContractFunctionDocString = `deploy contract function`
-
-var emulatorBackendDeployContractFunctionType = func() *sema.FunctionType {
-	// The type of the 'deployContract' function of 'EmulatorBackend' (interface-implementation)
-	// is same as that of 'BlockchainBackend' interface.
-	typ, ok := blockchainBackendInterfaceType.Members.Get(emulatorBackendDeployContractFunctionName)
-	if !ok {
-		panic(errors.NewUnexpectedError(
-			"cannot find type %s.%s",
-			blockchainBackendTypeName,
-			emulatorBackendDeployContractFunctionName,
-		))
-	}
-
-	functionType, ok := typ.TypeAnnotation.Type.(*sema.FunctionType)
-	if !ok {
-		panic(errors.NewUnexpectedError(
-			"invalid type for %s. expected function",
-			emulatorBackendDeployContractFunctionName,
-		))
-	}
-
-	return functionType
-}()
-
-var emulatorBackendDeployContractFunction = interpreter.NewUnmeteredHostFunctionValue(
-	func(invocation interpreter.Invocation) interpreter.Value {
-		testFramework := invocation.Interpreter.TestFramework
-		if testFramework == nil {
-			panic(interpreter.TestFrameworkNotProvidedError{})
-		}
-
-		inter := invocation.Interpreter
-
-		// Contract name
-		nameStr, ok := invocation.Arguments[0].(*interpreter.StringValue)
 		if !ok {
 			panic(errors.NewUnreachableError())
 		}
 
-		name, err := strconv.Unquote(nameStr.String())
-		if err != nil {
-			panic(errors.NewUnexpectedErrorFromCause(err))
-		}
-
-		// Contract code
-		codeStr, ok := invocation.Arguments[1].(*interpreter.StringValue)
->>>>>>> ab3b92cf
-		if !ok {
-			panic(errors.NewUnreachableError())
-		}
-
-<<<<<<< HEAD
 		inter := invocation.Interpreter
 
 		equalTestFunc := interpreter.NewHostFunctionValue(
@@ -1489,39 +1519,6 @@
 		return newDefaultMatcher(inter, equalTestFunc)
 	},
 	equalMatcherFunctionType,
-=======
-		code, err := strconv.Unquote(codeStr.String())
-		if err != nil {
-			panic(errors.NewUnexpectedErrorFromCause(err))
-		}
-
-		// authorizer
-		authorizer, ok := invocation.Arguments[2].(interpreter.AddressValue)
-		if !ok {
-			panic(errors.NewUnreachableError())
-		}
-
-		// Signers
-		signers := accountsFromValue(inter, invocation.Arguments[3])
-
-		// Contract init arguments
-		args, err := arrayValueToSlice(invocation.Arguments[4])
-		if err != nil {
-			panic(err)
-		}
-
-		err = testFramework.DeployContract(
-			name,
-			code,
-			args,
-			common.Address(authorizer),
-			signers,
-		)
-
-		return newErrorValue(inter, err)
-	},
-	emulatorBackendDeployContractFunctionType,
->>>>>>> ab3b92cf
 )
 
 // TestFailedError
