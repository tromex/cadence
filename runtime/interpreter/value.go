package interpreter

import (
	"bytes"
	"encoding/binary"
	"encoding/gob"
	"fmt"
	"math/big"
	"strconv"
	"strings"

	"github.com/rivo/uniseg"
	"golang.org/x/text/unicode/norm"

	"github.com/dapperlabs/flow-go/language/runtime/ast"
	"github.com/dapperlabs/flow-go/language/runtime/common"
	"github.com/dapperlabs/flow-go/language/runtime/errors"
	"github.com/dapperlabs/flow-go/language/runtime/sema"
	"github.com/dapperlabs/flow-go/language/runtime/trampoline"
<<<<<<< HEAD
=======
	encodingValues "github.com/dapperlabs/flow-go/sdk/abi/encoding/values"
>>>>>>> 72343244
	"github.com/dapperlabs/flow-go/sdk/abi/values"
)

type Value interface {
	isValue()
	Copy() Value
	GetOwner() string
	SetOwner(owner string)
}

type ExportableValue interface {
	Export() values.Value
}

// ValueIndexableValue

type ValueIndexableValue interface {
	Get(interpreter *Interpreter, locationRange LocationRange, key Value) Value
	Set(interpreter *Interpreter, locationRange LocationRange, key Value, value Value)
}

// MemberAccessibleValue

type MemberAccessibleValue interface {
	GetMember(interpreter *Interpreter, locationRange LocationRange, name string) Value
	SetMember(interpreter *Interpreter, locationRange LocationRange, name string, value Value)
}

// ConcatenatableValue

type ConcatenatableValue interface {
	Concat(other ConcatenatableValue) Value
}

// EquatableValue

type EquatableValue interface {
	Value
	Equal(other Value) BoolValue
}

// DestroyableValue

type DestroyableValue interface {
	Destroy(*Interpreter, LocationPosition) trampoline.Trampoline
}

// HasKeyString

type HasKeyString interface {
	KeyString() string
}

// VoidValue

type VoidValue struct{}

func init() {
	gob.Register(VoidValue{})
}

func (VoidValue) isValue() {}

func (v VoidValue) Copy() Value {
	return v
}

func (VoidValue) GetOwner() string {
	// value is never owned
	return ""
}

func (VoidValue) SetOwner(_ string) {
	// NO-OP: value cannot be owned
}

func (VoidValue) Export() values.Value {
	return values.Void{}
}

func (VoidValue) String() string {
	return "()"
}

// BoolValue

type BoolValue bool

func init() {
	gob.Register(BoolValue(true))
}

func (BoolValue) isValue() {}

func (v BoolValue) Copy() Value {
	return v
}

func (BoolValue) GetOwner() string {
	// value is never owned
	return ""
}

func (BoolValue) SetOwner(_ string) {
	// NO-OP: value cannot be owned
}

func (v BoolValue) Export() values.Value {
	return values.NewBool(bool(v))
}

func (v BoolValue) Negate() BoolValue {
	return !v
}

func (v BoolValue) Equal(other Value) BoolValue {
	otherBool, ok := other.(BoolValue)
	if !ok {
		return false
	}
	return bool(v) == bool(otherBool)
}

func (v BoolValue) String() string {
	return strconv.FormatBool(bool(v))
}

func (v BoolValue) KeyString() string {
	return v.String()
}

// StringValue

type StringValue struct {
	Str string
}

func init() {
	gob.Register(&StringValue{})
}

func NewStringValue(str string) *StringValue {
	return &StringValue{str}
}

func (*StringValue) isValue() {}

func (v *StringValue) Copy() Value {
	return &StringValue{Str: v.Str}
}

func (*StringValue) GetOwner() string {
	// value is never owned
	return ""
}

func (*StringValue) SetOwner(_ string) {
	// NO-OP: value cannot be owned
}

func (v *StringValue) Export() values.Value {
	return values.NewString(v.Str)
}

func (v *StringValue) String() string {
	// TODO: quote like in string literal
	return strconv.Quote(v.Str)
}

func (v *StringValue) KeyString() string {
	return v.Str
}

func (v *StringValue) Equal(other Value) BoolValue {
	otherString, ok := other.(*StringValue)
	if !ok {
		return false
	}
	return v.NormalForm() == otherString.NormalForm()
}

func (v *StringValue) NormalForm() string {
	return norm.NFC.String(v.Str)
}

func (v *StringValue) Concat(other ConcatenatableValue) Value {
	otherString := other.(*StringValue)

	var sb strings.Builder

	sb.WriteString(v.Str)
	sb.WriteString(otherString.Str)

	return NewStringValue(sb.String())
}

func (v *StringValue) Slice(from IntValue, to IntValue) Value {
	fromInt := from.IntValue()
	toInt := to.IntValue()
	return NewStringValue(v.Str[fromInt:toInt])
}

func (v *StringValue) Get(_ *Interpreter, _ LocationRange, key Value) Value {
	i := key.(IntegerValue).IntValue()

	// TODO: optimize grapheme clusters to prevent unnecessary iteration
	graphemes := uniseg.NewGraphemes(v.Str)
	graphemes.Next()

	for j := 0; j < i; j++ {
		graphemes.Next()
	}

	char := graphemes.Str()

	return NewStringValue(char)
}

func (v *StringValue) Set(_ *Interpreter, _ LocationRange, key Value, value Value) {
	i := key.(IntegerValue).IntValue()
	char := value.(*StringValue).Str

	str := v.Str

	// TODO: optimize grapheme clusters to prevent unnecessary iteration
	graphemes := uniseg.NewGraphemes(str)
	graphemes.Next()

	for j := 0; j < i; j++ {
		graphemes.Next()
	}

	start, end := graphemes.Positions()

	var sb strings.Builder

	sb.WriteString(str[:start])
	sb.WriteString(char)
	sb.WriteString(str[end:])

	v.Str = sb.String()
}

func (v *StringValue) GetMember(_ *Interpreter, _ LocationRange, name string) Value {
	switch name {
	case "length":
		count := uniseg.GraphemeClusterCount(v.Str)
		return NewIntValue(int64(count))

	case "concat":
		return NewHostFunctionValue(
			func(invocation Invocation) trampoline.Trampoline {
				otherValue := invocation.Arguments[0].(ConcatenatableValue)
				result := v.Concat(otherValue)
				return trampoline.Done{Result: result}
			},
		)

	case "slice":
		return NewHostFunctionValue(
			func(invocation Invocation) trampoline.Trampoline {
				from := invocation.Arguments[0].(IntValue)
				to := invocation.Arguments[1].(IntValue)
				result := v.Slice(from, to)
				return trampoline.Done{Result: result}
			},
		)

	default:
		panic(errors.NewUnreachableError())
	}
}

func (*StringValue) SetMember(_ *Interpreter, _ LocationRange, _ string, _ Value) {
	panic(errors.NewUnreachableError())
}

// ArrayValue

type ArrayValue struct {
	Values []Value
	Owner  string
}

func init() {
	gob.Register(&ArrayValue{})
}

func NewArrayValueUnownedNonCopying(values ...Value) *ArrayValue {
	// NOTE: new value has no owner
	const noOwner = ""

	for _, value := range values {
		value.SetOwner(noOwner)
	}

	return &ArrayValue{
		Values: values,
		Owner:  noOwner,
	}
}

func (*ArrayValue) isValue() {}

func (v *ArrayValue) Copy() Value {
	// TODO: optimize, use copy-on-write
	copies := make([]Value, len(v.Values))
	for i, value := range v.Values {
		copies[i] = value.Copy()
	}
	return NewArrayValueUnownedNonCopying(copies...)
}

func (v *ArrayValue) GetOwner() string {
	return v.Owner
}

func (v *ArrayValue) SetOwner(owner string) {
	if v.Owner == owner {
		return
	}

	v.Owner = owner

	for _, value := range v.Values {
		value.SetOwner(owner)
	}
}

func (v *ArrayValue) Destroy(interpreter *Interpreter, location LocationPosition) trampoline.Trampoline {
	var result trampoline.Trampoline = trampoline.Done{}
	for _, value := range v.Values {
		result = result.FlatMap(func(_ interface{}) trampoline.Trampoline {
			return value.(DestroyableValue).Destroy(interpreter, location)
		})
	}
	return result
}

func (v *ArrayValue) Export() values.Value {
	// TODO: how to export constant-sized array?
	vals := make([]values.Value, len(v.Values))

	for i, value := range v.Values {
		vals[i] = value.(ExportableValue).Export()
	}

	return values.NewVariableSizedArray(vals)
}

func (v *ArrayValue) GobEncode() ([]byte, error) {
	w := new(bytes.Buffer)
	encoder := gob.NewEncoder(w)
	err := encoder.Encode(v.Values)
	if err != nil {
		return nil, err
	}
	return w.Bytes(), nil
}

func (v *ArrayValue) GobDecode(buf []byte) error {
	r := bytes.NewBuffer(buf)
	decoder := gob.NewDecoder(r)
	err := decoder.Decode(&v.Values)
	if err != nil {
		return err
	}
	// NOTE: ensure the `Values` slice is properly allocated
	if v.Values == nil {
		v.Values = make([]Value, 0)
	}
	return nil
}

func (v *ArrayValue) Concat(other ConcatenatableValue) Value {
	otherArray := other.(*ArrayValue)
	concatenated := append(v.Copy().(*ArrayValue).Values, otherArray.Values...)
	return NewArrayValueUnownedNonCopying(concatenated...)
}

func (v *ArrayValue) Get(_ *Interpreter, _ LocationRange, key Value) Value {
	integerKey := key.(IntegerValue).IntValue()
	return v.Values[integerKey]
}

func (v *ArrayValue) Set(_ *Interpreter, _ LocationRange, key Value, value Value) {
	value.SetOwner(v.Owner)

	integerKey := key.(IntegerValue).IntValue()
	v.Values[integerKey] = value
}

func (v *ArrayValue) String() string {
	var builder strings.Builder
	builder.WriteString("[")
	for i, value := range v.Values {
		if i > 0 {
			builder.WriteString(", ")
		}
		builder.WriteString(fmt.Sprint(value))
	}
	builder.WriteString("]")
	return builder.String()
}

func (v *ArrayValue) Append(element Value) {
	element.SetOwner(v.Owner)
	v.Values = append(v.Values, element)
}

func (v *ArrayValue) Insert(i int, element Value) {
	element.SetOwner(v.Owner)
	v.Values = append(v.Values[:i], append([]Value{element}, v.Values[i:]...)...)
}

// TODO: unset owner?
func (v *ArrayValue) Remove(i int) Value {
	result := v.Values[i]

	lastIndex := len(v.Values) - 1
	copy(v.Values[i:], v.Values[i+1:])

	// avoid memory leaks by explicitly setting value to nil
	v.Values[lastIndex] = nil

	v.Values = v.Values[:lastIndex]

	return result
}

// TODO: unset owner?
func (v *ArrayValue) RemoveFirst() Value {
	var firstElement Value
	firstElement, v.Values = v.Values[0], v.Values[1:]
	return firstElement
}

// TODO: unset owner?
func (v *ArrayValue) RemoveLast() Value {
	var lastElement Value
	lastIndex := len(v.Values) - 1
	lastElement, v.Values = v.Values[lastIndex], v.Values[:lastIndex]
	return lastElement
}

func (v *ArrayValue) Contains(needleValue Value) BoolValue {
	needleEquatable := needleValue.(EquatableValue)

	for _, arrayValue := range v.Values {
		if needleEquatable.Equal(arrayValue) {
			return true
		}
	}

	return false
}

func (v *ArrayValue) GetMember(_ *Interpreter, _ LocationRange, name string) Value {
	switch name {
	case "length":
		return NewIntValue(int64(v.Count()))

	case "append":
		return NewHostFunctionValue(
			func(invocation Invocation) trampoline.Trampoline {
				v.Append(invocation.Arguments[0])
				return trampoline.Done{Result: VoidValue{}}
			},
		)

	case "concat":
		return NewHostFunctionValue(
			func(invocation Invocation) trampoline.Trampoline {
				otherArray := invocation.Arguments[0].(ConcatenatableValue)
				result := v.Concat(otherArray)
				return trampoline.Done{Result: result}
			},
		)

	case "insert":
		return NewHostFunctionValue(
			func(invocation Invocation) trampoline.Trampoline {
				i := invocation.Arguments[0].(IntegerValue).IntValue()
				element := invocation.Arguments[1]
				v.Insert(i, element)
				return trampoline.Done{Result: VoidValue{}}
			},
		)

	case "remove":
		return NewHostFunctionValue(
			func(invocation Invocation) trampoline.Trampoline {
				i := invocation.Arguments[0].(IntegerValue).IntValue()
				result := v.Remove(i)
				return trampoline.Done{Result: result}
			},
		)

	case "removeFirst":
		return NewHostFunctionValue(
			func(invocation Invocation) trampoline.Trampoline {
				result := v.RemoveFirst()
				return trampoline.Done{Result: result}
			},
		)

	case "removeLast":
		return NewHostFunctionValue(
			func(invocation Invocation) trampoline.Trampoline {
				result := v.RemoveLast()
				return trampoline.Done{Result: result}
			},
		)

	case "contains":
		return NewHostFunctionValue(
			func(invocation Invocation) trampoline.Trampoline {
				result := v.Contains(invocation.Arguments[0])
				return trampoline.Done{Result: result}
			},
		)

	default:
		panic(errors.NewUnreachableError())
	}
}

func (v *ArrayValue) SetMember(_ *Interpreter, _ LocationRange, _ string, _ Value) {
	panic(errors.NewUnreachableError())
}

func (v *ArrayValue) Count() int {
	return len(v.Values)
}

// IntegerValue

type IntegerValue interface {
	Value
	IntValue() int
	Negate() IntegerValue
	Plus(other IntegerValue) IntegerValue
	Minus(other IntegerValue) IntegerValue
	Mod(other IntegerValue) IntegerValue
	Mul(other IntegerValue) IntegerValue
	Div(other IntegerValue) IntegerValue
	Less(other IntegerValue) BoolValue
	LessEqual(other IntegerValue) BoolValue
	Greater(other IntegerValue) BoolValue
	GreaterEqual(other IntegerValue) BoolValue
	Equal(other Value) BoolValue
}

// IntValue

type IntValue struct {
	Int *big.Int
}

func init() {
	gob.Register(IntValue{})
}

func NewIntValue(value int64) IntValue {
	return IntValue{Int: big.NewInt(value)}
}

func ConvertInt(value Value) Value {
	if intValue, ok := value.(IntValue); ok {
		return intValue.Copy()
	}
	return NewIntValue(int64(value.(IntegerValue).IntValue()))
}

func (v IntValue) isValue() {}

func (v IntValue) Copy() Value {
	return IntValue{big.NewInt(0).Set(v.Int)}
}

func (IntValue) GetOwner() string {
	// value is never owned
	return ""
}

func (IntValue) SetOwner(_ string) {
	// NO-OP: value cannot be owned
}

func (v IntValue) Export() values.Value {
	return values.NewIntFromBig(big.NewInt(0).Set(v.Int))
}

func (v IntValue) IntValue() int {
	// TODO: handle overflow
	return int(v.Int.Int64())
}

func (v IntValue) String() string {
	return v.Int.String()
}

func (v IntValue) KeyString() string {
	return v.Int.String()
}

func (v IntValue) Negate() IntegerValue {
	return IntValue{big.NewInt(0).Neg(v.Int)}
}

func (v IntValue) Plus(other IntegerValue) IntegerValue {
	newValue := big.NewInt(0).Add(v.Int, other.(IntValue).Int)
	return IntValue{newValue}
}

func (v IntValue) Minus(other IntegerValue) IntegerValue {
	newValue := big.NewInt(0).Sub(v.Int, other.(IntValue).Int)
	return IntValue{newValue}
}

func (v IntValue) Mod(other IntegerValue) IntegerValue {
	newValue := big.NewInt(0).Mod(v.Int, other.(IntValue).Int)
	return IntValue{newValue}
}

func (v IntValue) Mul(other IntegerValue) IntegerValue {
	newValue := big.NewInt(0).Mul(v.Int, other.(IntValue).Int)
	return IntValue{newValue}
}

func (v IntValue) Div(other IntegerValue) IntegerValue {
	newValue := big.NewInt(0).Div(v.Int, other.(IntValue).Int)
	return IntValue{newValue}
}

func (v IntValue) Less(other IntegerValue) BoolValue {
	cmp := v.Int.Cmp(other.(IntValue).Int)
	return cmp == -1
}

func (v IntValue) LessEqual(other IntegerValue) BoolValue {
	cmp := v.Int.Cmp(other.(IntValue).Int)
	return cmp <= 0
}

func (v IntValue) Greater(other IntegerValue) BoolValue {
	cmp := v.Int.Cmp(other.(IntValue).Int)
	return cmp == 1
}

func (v IntValue) GreaterEqual(other IntegerValue) BoolValue {
	cmp := v.Int.Cmp(other.(IntValue).Int)
	return cmp >= 0
}

func (v IntValue) Equal(other Value) BoolValue {
	otherInt, ok := other.(IntValue)
	if !ok {
		return false
	}
	cmp := v.Int.Cmp(otherInt.Int)
	return cmp == 0
}

// Int8Value

type Int8Value int8

func init() {
	gob.Register(Int8Value(0))
}

func (Int8Value) isValue() {}

func (v Int8Value) Copy() Value {
	return v
}

func (Int8Value) GetOwner() string {
	// value is never owned
	return ""
}

func (Int8Value) SetOwner(_ string) {
	// NO-OP: value cannot be owned
}

func (v Int8Value) String() string {
	return strconv.FormatInt(int64(v), 10)
}

func (v Int8Value) KeyString() string {
	return strconv.FormatInt(int64(v), 10)
}

func (v Int8Value) Export() values.Value {
	return values.NewInt8(int8(v))
}

func (v Int8Value) IntValue() int {
	return int(v)
}

func (v Int8Value) Negate() IntegerValue {
	return -v
}

func (v Int8Value) Plus(other IntegerValue) IntegerValue {
	return v + other.(Int8Value)
}

func (v Int8Value) Minus(other IntegerValue) IntegerValue {
	return v - other.(Int8Value)
}

func (v Int8Value) Mod(other IntegerValue) IntegerValue {
	return v % other.(Int8Value)
}

func (v Int8Value) Mul(other IntegerValue) IntegerValue {
	return v * other.(Int8Value)
}

func (v Int8Value) Div(other IntegerValue) IntegerValue {
	return v / other.(Int8Value)
}

func (v Int8Value) Less(other IntegerValue) BoolValue {
	return v < other.(Int8Value)
}

func (v Int8Value) LessEqual(other IntegerValue) BoolValue {
	return v <= other.(Int8Value)
}

func (v Int8Value) Greater(other IntegerValue) BoolValue {
	return v > other.(Int8Value)
}

func (v Int8Value) GreaterEqual(other IntegerValue) BoolValue {
	return v >= other.(Int8Value)
}

func (v Int8Value) Equal(other Value) BoolValue {
	otherInt8, ok := other.(Int8Value)
	if !ok {
		return false
	}
	return v == otherInt8
}

func ConvertInt8(value Value) Value {
	return Int8Value(value.(IntegerValue).IntValue())
}

// Int16Value

type Int16Value int16

func init() {
	gob.Register(Int16Value(0))
}

func (Int16Value) isValue() {}

func (v Int16Value) Copy() Value {
	return v
}

func (Int16Value) GetOwner() string {
	// value is never owned
	return ""
}

func (Int16Value) SetOwner(_ string) {
	// NO-OP: value cannot be owned
}

func (v Int16Value) String() string {
	return strconv.FormatInt(int64(v), 10)
}

func (v Int16Value) KeyString() string {
	return strconv.FormatInt(int64(v), 10)
}

func (v Int16Value) Export() values.Int16 {
	return values.NewInt16(int16(v))
}

func (v Int16Value) IntValue() int {
	return int(v)
}

func (v Int16Value) Negate() IntegerValue {
	return -v
}

func (v Int16Value) Plus(other IntegerValue) IntegerValue {
	return v + other.(Int16Value)
}

func (v Int16Value) Minus(other IntegerValue) IntegerValue {
	return v - other.(Int16Value)
}

func (v Int16Value) Mod(other IntegerValue) IntegerValue {
	return v % other.(Int16Value)
}

func (v Int16Value) Mul(other IntegerValue) IntegerValue {
	return v * other.(Int16Value)
}

func (v Int16Value) Div(other IntegerValue) IntegerValue {
	return v / other.(Int16Value)
}

func (v Int16Value) Less(other IntegerValue) BoolValue {
	return v < other.(Int16Value)
}

func (v Int16Value) LessEqual(other IntegerValue) BoolValue {
	return v <= other.(Int16Value)
}

func (v Int16Value) Greater(other IntegerValue) BoolValue {
	return v > other.(Int16Value)
}

func (v Int16Value) GreaterEqual(other IntegerValue) BoolValue {
	return v >= other.(Int16Value)
}

func (v Int16Value) Equal(other Value) BoolValue {
	otherInt16, ok := other.(Int16Value)
	if !ok {
		return false
	}
	return v == otherInt16
}

func ConvertInt16(value Value) Value {
	return Int16Value(value.(IntegerValue).IntValue())
}

// Int32Value

type Int32Value int32

func init() {
	gob.Register(Int32Value(0))
}

func (Int32Value) isValue() {}

func (v Int32Value) Copy() Value {
	return v
}

func (Int32Value) GetOwner() string {
	// value is never owned
	return ""
}

func (Int32Value) SetOwner(_ string) {
	// NO-OP: value cannot be owned
}

func (v Int32Value) String() string {
	return strconv.FormatInt(int64(v), 10)
}

func (v Int32Value) KeyString() string {
	return strconv.FormatInt(int64(v), 10)
}

func (v Int32Value) Export() values.Value {
	return values.NewInt32(int32(v))
}

func (v Int32Value) IntValue() int {
	return int(v)
}

func (v Int32Value) Negate() IntegerValue {
	return -v
}

func (v Int32Value) Plus(other IntegerValue) IntegerValue {
	return v + other.(Int32Value)
}

func (v Int32Value) Minus(other IntegerValue) IntegerValue {
	return v - other.(Int32Value)
}

func (v Int32Value) Mod(other IntegerValue) IntegerValue {
	return v % other.(Int32Value)
}

func (v Int32Value) Mul(other IntegerValue) IntegerValue {
	return v * other.(Int32Value)
}

func (v Int32Value) Div(other IntegerValue) IntegerValue {
	return v / other.(Int32Value)
}

func (v Int32Value) Less(other IntegerValue) BoolValue {
	return v < other.(Int32Value)
}

func (v Int32Value) LessEqual(other IntegerValue) BoolValue {
	return v <= other.(Int32Value)
}

func (v Int32Value) Greater(other IntegerValue) BoolValue {
	return v > other.(Int32Value)
}

func (v Int32Value) GreaterEqual(other IntegerValue) BoolValue {
	return v >= other.(Int32Value)
}

func (v Int32Value) Equal(other Value) BoolValue {
	otherInt32, ok := other.(Int32Value)
	if !ok {
		return false
	}
	return v == otherInt32
}

func ConvertInt32(value Value) Value {
	return Int32Value(value.(IntegerValue).IntValue())
}

// Int64Value

type Int64Value int64

func init() {
	gob.Register(Int64Value(0))
}

func (Int64Value) isValue() {}

func (v Int64Value) Copy() Value {
	return v
}

func (Int64Value) GetOwner() string {
	// value is never owned
	return ""
}

func (Int64Value) SetOwner(_ string) {
	// NO-OP: value cannot be owned
}

func (v Int64Value) String() string {
	return strconv.FormatInt(int64(v), 10)
}

func (v Int64Value) KeyString() string {
	return strconv.FormatInt(int64(v), 10)
}

func (v Int64Value) Export() values.Value {
	return values.NewInt64(int64(v))
}

func (v Int64Value) IntValue() int {
	return int(v)
}

func (v Int64Value) Negate() IntegerValue {
	return -v
}

func (v Int64Value) Plus(other IntegerValue) IntegerValue {
	return v + other.(Int64Value)
}

func (v Int64Value) Minus(other IntegerValue) IntegerValue {
	return v - other.(Int64Value)
}

func (v Int64Value) Mod(other IntegerValue) IntegerValue {
	return v % other.(Int64Value)
}

func (v Int64Value) Mul(other IntegerValue) IntegerValue {
	return v * other.(Int64Value)
}

func (v Int64Value) Div(other IntegerValue) IntegerValue {
	return v / other.(Int64Value)
}

func (v Int64Value) Less(other IntegerValue) BoolValue {
	return v < other.(Int64Value)
}

func (v Int64Value) LessEqual(other IntegerValue) BoolValue {
	return v <= other.(Int64Value)
}

func (v Int64Value) Greater(other IntegerValue) BoolValue {
	return v > other.(Int64Value)
}

func (v Int64Value) GreaterEqual(other IntegerValue) BoolValue {
	return v >= other.(Int64Value)
}

func (v Int64Value) Equal(other Value) BoolValue {
	otherInt64, ok := other.(Int64Value)
	if !ok {
		return false
	}
	return v == otherInt64
}

func ConvertInt64(value Value) Value {
	return Int64Value(value.(IntegerValue).IntValue())
}

// UInt8Value

type UInt8Value uint8

func init() {
	gob.Register(UInt8Value(0))
}

func (UInt8Value) isValue() {}

func (v UInt8Value) Copy() Value {
	return v
}

func (UInt8Value) GetOwner() string {
	// value is never owned
	return ""
}

func (UInt8Value) SetOwner(_ string) {
	// NO-OP: value cannot be owned
}

func (v UInt8Value) String() string {
	return strconv.FormatUint(uint64(v), 10)
}

func (v UInt8Value) KeyString() string {
	return strconv.FormatUint(uint64(v), 10)
}

func (v UInt8Value) Export() values.Value {
<<<<<<< HEAD
	return values.NewUint8(uint8(v))
=======
	return values.UInt8(v)
>>>>>>> 72343244
}

func (v UInt8Value) IntValue() int {
	return int(v)
}

func (v UInt8Value) Negate() IntegerValue {
	return -v
}

func (v UInt8Value) Plus(other IntegerValue) IntegerValue {
	return v + other.(UInt8Value)
}

func (v UInt8Value) Minus(other IntegerValue) IntegerValue {
	return v - other.(UInt8Value)
}

func (v UInt8Value) Mod(other IntegerValue) IntegerValue {
	return v % other.(UInt8Value)
}

func (v UInt8Value) Mul(other IntegerValue) IntegerValue {
	return v * other.(UInt8Value)
}

func (v UInt8Value) Div(other IntegerValue) IntegerValue {
	return v / other.(UInt8Value)
}

func (v UInt8Value) Less(other IntegerValue) BoolValue {
	return v < other.(UInt8Value)
}

func (v UInt8Value) LessEqual(other IntegerValue) BoolValue {
	return v <= other.(UInt8Value)
}

func (v UInt8Value) Greater(other IntegerValue) BoolValue {
	return v > other.(UInt8Value)
}

func (v UInt8Value) GreaterEqual(other IntegerValue) BoolValue {
	return v >= other.(UInt8Value)
}

func (v UInt8Value) Equal(other Value) BoolValue {
	otherUInt8, ok := other.(UInt8Value)
	if !ok {
		return false
	}
	return v == otherUInt8
}

func ConvertUInt8(value Value) Value {
	return UInt8Value(value.(IntegerValue).IntValue())
}

// UInt16Value

type UInt16Value uint16

func init() {
	gob.Register(UInt16Value(0))
}

func (UInt16Value) isValue() {}

func (v UInt16Value) Copy() Value {
	return v
}
func (UInt16Value) GetOwner() string {
	// value is never owned
	return ""
}

func (UInt16Value) SetOwner(_ string) {
	// NO-OP: value cannot be owned
}

func (v UInt16Value) String() string {
	return strconv.FormatUint(uint64(v), 10)
}

func (v UInt16Value) KeyString() string {
	return strconv.FormatUint(uint64(v), 10)
}

func (v UInt16Value) Export() values.Value {
<<<<<<< HEAD
	return values.NewUint16(uint16(v))
=======
	return values.UInt16(v)
>>>>>>> 72343244
}

func (v UInt16Value) IntValue() int {
	return int(v)
}
func (v UInt16Value) Negate() IntegerValue {
	return -v
}

func (v UInt16Value) Plus(other IntegerValue) IntegerValue {
	return v + other.(UInt16Value)
}

func (v UInt16Value) Minus(other IntegerValue) IntegerValue {
	return v - other.(UInt16Value)
}

func (v UInt16Value) Mod(other IntegerValue) IntegerValue {
	return v % other.(UInt16Value)
}

func (v UInt16Value) Mul(other IntegerValue) IntegerValue {
	return v * other.(UInt16Value)
}

func (v UInt16Value) Div(other IntegerValue) IntegerValue {
	return v / other.(UInt16Value)
}

func (v UInt16Value) Less(other IntegerValue) BoolValue {
	return v < other.(UInt16Value)
}

func (v UInt16Value) LessEqual(other IntegerValue) BoolValue {
	return v <= other.(UInt16Value)
}

func (v UInt16Value) Greater(other IntegerValue) BoolValue {
	return v > other.(UInt16Value)
}

func (v UInt16Value) GreaterEqual(other IntegerValue) BoolValue {
	return v >= other.(UInt16Value)
}

func (v UInt16Value) Equal(other Value) BoolValue {
	otherUInt16, ok := other.(UInt16Value)
	if !ok {
		return false
	}
	return v == otherUInt16
}

func ConvertUInt16(value Value) Value {
	return UInt16Value(value.(IntegerValue).IntValue())
}

// UInt32Value

type UInt32Value uint32

func init() {
	gob.Register(UInt32Value(0))
}

func (UInt32Value) isValue() {}

func (v UInt32Value) Copy() Value {
	return v
}

func (UInt32Value) GetOwner() string {
	// value is never owned
	return ""
}

func (UInt32Value) SetOwner(_ string) {
	// NO-OP: value cannot be owned
}

func (v UInt32Value) String() string {
	return strconv.FormatUint(uint64(v), 10)
}

func (v UInt32Value) KeyString() string {
	return strconv.FormatUint(uint64(v), 10)
}

func (v UInt32Value) Export() values.Value {
<<<<<<< HEAD
	return values.NewUint32(uint32(v))
=======
	return values.UInt32(v)
>>>>>>> 72343244
}

func (v UInt32Value) IntValue() int {
	return int(v)
}

func (v UInt32Value) Negate() IntegerValue {
	return -v
}

func (v UInt32Value) Plus(other IntegerValue) IntegerValue {
	return v + other.(UInt32Value)
}

func (v UInt32Value) Minus(other IntegerValue) IntegerValue {
	return v - other.(UInt32Value)
}

func (v UInt32Value) Mod(other IntegerValue) IntegerValue {
	return v % other.(UInt32Value)
}

func (v UInt32Value) Mul(other IntegerValue) IntegerValue {
	return v * other.(UInt32Value)
}

func (v UInt32Value) Div(other IntegerValue) IntegerValue {
	return v / other.(UInt32Value)
}

func (v UInt32Value) Less(other IntegerValue) BoolValue {
	return v < other.(UInt32Value)
}

func (v UInt32Value) LessEqual(other IntegerValue) BoolValue {
	return v <= other.(UInt32Value)
}

func (v UInt32Value) Greater(other IntegerValue) BoolValue {
	return v > other.(UInt32Value)
}

func (v UInt32Value) GreaterEqual(other IntegerValue) BoolValue {
	return v >= other.(UInt32Value)
}

func (v UInt32Value) Equal(other Value) BoolValue {
	otherUInt32, ok := other.(UInt32Value)
	if !ok {
		return false
	}
	return v == otherUInt32
}

func ConvertUInt32(value Value) Value {
	return UInt32Value(value.(IntegerValue).IntValue())
}

// UInt64Value

type UInt64Value uint64

func init() {
	gob.Register(UInt64Value(0))
}

func (UInt64Value) isValue() {}

func (v UInt64Value) Copy() Value {
	return v
}

func (UInt64Value) GetOwner() string {
	// value is never owned
	return ""
}

func (UInt64Value) SetOwner(_ string) {
	// NO-OP: value cannot be owned
}

func (v UInt64Value) String() string {
	return strconv.FormatUint(uint64(v), 10)
}

func (v UInt64Value) KeyString() string {
	return strconv.FormatUint(uint64(v), 10)
}

func (v UInt64Value) Export() values.Value {
<<<<<<< HEAD
	return values.NewUint64(uint64(v))
=======
	return values.UInt64(v)
>>>>>>> 72343244
}

func (v UInt64Value) IntValue() int {
	return int(v)
}

func (v UInt64Value) Negate() IntegerValue {
	return -v
}

func (v UInt64Value) Plus(other IntegerValue) IntegerValue {
	return v + other.(UInt64Value)
}

func (v UInt64Value) Minus(other IntegerValue) IntegerValue {
	return v - other.(UInt64Value)
}

func (v UInt64Value) Mod(other IntegerValue) IntegerValue {
	return v % other.(UInt64Value)
}

func (v UInt64Value) Mul(other IntegerValue) IntegerValue {
	return v * other.(UInt64Value)
}

func (v UInt64Value) Div(other IntegerValue) IntegerValue {
	return v / other.(UInt64Value)
}

func (v UInt64Value) Less(other IntegerValue) BoolValue {
	return v < other.(UInt64Value)
}

func (v UInt64Value) LessEqual(other IntegerValue) BoolValue {
	return v <= other.(UInt64Value)
}

func (v UInt64Value) Greater(other IntegerValue) BoolValue {
	return v > other.(UInt64Value)
}

func (v UInt64Value) GreaterEqual(other IntegerValue) BoolValue {
	return v >= other.(UInt64Value)
}

func (v UInt64Value) Equal(other Value) BoolValue {
	otherUInt64, ok := other.(UInt64Value)
	if !ok {
		return false
	}
	return v == otherUInt64
}

func ConvertUInt64(value Value) Value {
	return UInt64Value(value.(IntegerValue).IntValue())
}

// CompositeValue

type CompositeValue struct {
	Location       ast.Location
	Identifier     string
	Kind           common.CompositeKind
	Fields         map[string]Value
	InjectedFields map[string]Value
	NestedValues   map[string]Value
	Functions      map[string]FunctionValue
	Destructor     *InterpretedFunctionValue
	Owner          string
}

func init() {
	gob.Register(&CompositeValue{})
}

func (v *CompositeValue) Destroy(interpreter *Interpreter, location LocationPosition) trampoline.Trampoline {
	// if composite was deserialized, dynamically link in the destructor
	if v.Destructor == nil {
		v.Destructor = interpreter.DestructorFunctions[v.Identifier]
	}

	destructor := v.Destructor
	if destructor == nil {
		return trampoline.Done{Result: VoidValue{}}
	}

	return interpreter.bindSelf(*destructor, v).
		invoke(Invocation{
			Arguments:     nil,
			ArgumentTypes: nil,
			Location:      location,
			Interpreter:   interpreter,
		})
}

func (*CompositeValue) isValue() {}

func (v *CompositeValue) Copy() Value {
	// Resources and contracts are not copied
	switch v.Kind {
	case common.CompositeKindResource, common.CompositeKindContract:
		return v

	default:
		break
	}

	newFields := make(map[string]Value, len(v.Fields))
	for field, value := range v.Fields {
		newFields[field] = value.Copy()
	}

	// NOTE: not copying functions or destructor – they are linked in

	return &CompositeValue{
		Location:       v.Location,
		Identifier:     v.Identifier,
		Kind:           v.Kind,
		Fields:         newFields,
		InjectedFields: v.InjectedFields,
		NestedValues:   v.NestedValues,
		Functions:      v.Functions,
		Destructor:     v.Destructor,
		// NOTE: new value has no owner
		Owner: "",
	}
}

func (v *CompositeValue) GetOwner() string {
	return v.Owner
}

func (v *CompositeValue) SetOwner(owner string) {
	if v.Owner == owner {
		return
	}

	v.Owner = owner

	for _, value := range v.Fields {
		value.SetOwner(owner)
	}
}

func (v *CompositeValue) Export() values.Value {
<<<<<<< HEAD
	fields := make(map[string]values.Value, len(v.Fields))
=======
	fields := make([]values.Value, 0)

	keys := make([]string, 0, len(v.Fields))
	for key := range v.Fields {
		keys = append(keys, key)
	}

	encodingValues.SortInEncodingOrder(keys)
>>>>>>> 72343244

	for identifier, value := range v.Fields {
		fields[identifier] = value.(ExportableValue).Export()
	}

	return values.NewComposite(fields)
}

func (v *CompositeValue) GetMember(interpreter *Interpreter, _ LocationRange, name string) Value {
	value, ok := v.Fields[name]
	if ok {
		return value
	}

	value, ok = v.NestedValues[name]
	if ok {
		return value
	}

	// get correct interpreter
	if v.Location != nil {
		subInterpreter, ok := interpreter.SubInterpreters[v.Location.ID()]
		if ok {
			interpreter = subInterpreter
		}
	}

	// if composite was deserialized, dynamically link in the functions
	// and get injected fields

	if v.Functions == nil {
		functions := interpreter.CompositeFunctions[v.Identifier]
		v.Functions = functions
	}

	if v.InjectedFields == nil && interpreter.injectedCompositeFieldsHandler != nil {
		v.InjectedFields = interpreter.injectedCompositeFieldsHandler(interpreter, v.Location, v.Identifier, v.Kind)
	}

	if v.InjectedFields != nil {
		value, ok = v.InjectedFields[name]
		if ok {
			return value
		}
	}

	function, ok := v.Functions[name]
	if ok {
		if interpretedFunction, ok := function.(InterpretedFunctionValue); ok {
			function = interpreter.bindSelf(interpretedFunction, v)
		}
		return function
	}

	return nil
}

func (v *CompositeValue) SetMember(_ *Interpreter, _ LocationRange, name string, value Value) {
	value.SetOwner(v.Owner)

	v.Fields[name] = value
}

func (v *CompositeValue) GobEncode() ([]byte, error) {
	w := new(bytes.Buffer)
	encoder := gob.NewEncoder(w)
	// NOTE: important: decode as pointer, so gob sees
	// the interface, not the concrete type
	err := encoder.Encode(&v.Location)
	if err != nil {
		return nil, err
	}
	err = encoder.Encode(v.Identifier)
	if err != nil {
		return nil, err
	}
	err = encoder.Encode(v.Kind)
	if err != nil {
		return nil, err
	}
	err = encoder.Encode(v.Fields)
	if err != nil {
		return nil, err
	}
	// NOTE: *not* encoding functions and destructor – linked in on-demand
	return w.Bytes(), nil
}

func (v *CompositeValue) GobDecode(buf []byte) error {
	r := bytes.NewBuffer(buf)
	decoder := gob.NewDecoder(r)
	err := decoder.Decode(&v.Location)
	if err != nil {
		return err
	}
	err = decoder.Decode(&v.Identifier)
	if err != nil {
		return err
	}
	err = decoder.Decode(&v.Kind)
	if err != nil {
		return err
	}
	err = decoder.Decode(&v.Fields)
	if err != nil {
		return err
	}
	// NOTE: *not* decoding functions – linked in on-demand
	return nil
}

func (v *CompositeValue) String() string {
	var builder strings.Builder
	builder.WriteString(v.Identifier)
	builder.WriteString("(")
	i := 0
	for name, value := range v.Fields {
		if i > 0 {
			builder.WriteString(", ")
		}
		builder.WriteString(name)
		builder.WriteString(": ")
		builder.WriteString(fmt.Sprint(value))
		i++
	}
	builder.WriteString(")")
	return builder.String()
}

func (v *CompositeValue) GetField(name string) Value {
	return v.Fields[name]
}

// DictionaryValue

type DictionaryValue struct {
	Keys    *ArrayValue
	Entries map[string]Value
	Owner   string
}

func NewDictionaryValueUnownedNonCopying(keysAndValues ...Value) *DictionaryValue {
	keysAndValuesCount := len(keysAndValues)
	if keysAndValuesCount%2 != 0 {
		panic("uneven number of keys and values")
	}

	result := &DictionaryValue{
		Keys:    NewArrayValueUnownedNonCopying(),
		Entries: make(map[string]Value, keysAndValuesCount/2),
		// NOTE: new value has no owner
		Owner: "",
	}

	for i := 0; i < keysAndValuesCount; i += 2 {
		result.Insert(keysAndValues[i], keysAndValues[i+1])
	}

	return result
}

func init() {
	gob.Register(&DictionaryValue{})
}

func (*DictionaryValue) isValue() {}

func (v *DictionaryValue) Copy() Value {
	newKeys := v.Keys.Copy().(*ArrayValue)

	newEntries := make(map[string]Value, len(v.Entries))
	for name, value := range v.Entries {
		newEntries[name] = value.Copy()
	}

	return &DictionaryValue{
		Keys:    newKeys,
		Entries: newEntries,
		// NOTE: new value has no owner
		Owner: "",
	}
}

func (v *DictionaryValue) GetOwner() string {
	return v.Owner
}

func (v *DictionaryValue) SetOwner(owner string) {
	if v.Owner == owner {
		return
	}

	v.Owner = owner

	v.Keys.SetOwner(owner)

	for _, value := range v.Entries {
		value.SetOwner(owner)
	}
}

func (v *DictionaryValue) Destroy(interpreter *Interpreter, location LocationPosition) trampoline.Trampoline {
	var result trampoline.Trampoline = trampoline.Done{}

	maybeDestroy := func(value interface{}) {
		destroyableValue, ok := value.(DestroyableValue)
		if !ok {
			return
		}

		result = result.
			FlatMap(func(_ interface{}) trampoline.Trampoline {
				return destroyableValue.Destroy(interpreter, location)
			})
	}

	for _, keyValue := range v.Keys.Values {
		maybeDestroy(keyValue)
	}

	for _, value := range v.Entries {
		maybeDestroy(value)
	}

	return result
}

func (v *DictionaryValue) Export() values.Value {
	pairs := make([]values.KeyValuePair, v.Count())

	for i, keyValue := range v.Keys.Values {
		key := dictionaryKey(keyValue)
		value := v.Entries[key]

		exportedKey := keyValue.(ExportableValue).Export()
		exportedValue := value.(ExportableValue).Export()

		pairs[i] = values.KeyValuePair{
			Key:   exportedKey,
			Value: exportedValue,
		}
	}

	return values.NewDictionary(pairs)
}

func (v *DictionaryValue) Get(_ *Interpreter, _ LocationRange, keyValue Value) Value {
	value, ok := v.Entries[dictionaryKey(keyValue)]
	if !ok {
		return NilValue{}
	}
	return NewSomeValueOwningNonCopying(value)
}

func dictionaryKey(keyValue Value) string {
	hasKeyString, ok := keyValue.(HasKeyString)
	if !ok {
		panic(errors.NewUnreachableError())
	}
	return hasKeyString.KeyString()
}

func (v *DictionaryValue) Set(_ *Interpreter, _ LocationRange, keyValue Value, value Value) {
	switch typedValue := value.(type) {
	case *SomeValue:
		v.Insert(keyValue, typedValue.Value)

	case NilValue:
		v.Remove(keyValue)
		return

	default:
		panic(errors.NewUnreachableError())
	}
}

func (v *DictionaryValue) String() string {
	var builder strings.Builder
	builder.WriteString("{")
	i := 0
	for _, keyValue := range v.Keys.Values {
		if i > 0 {
			builder.WriteString(", ")
		}
		builder.WriteString(fmt.Sprint(keyValue))
		builder.WriteString(": ")

		key := dictionaryKey(keyValue)
		value := v.Entries[key]
		builder.WriteString(fmt.Sprint(value))

		i++
	}
	builder.WriteString("}")
	return builder.String()
}

func (v *DictionaryValue) GetMember(_ *Interpreter, _ LocationRange, name string) Value {
	switch name {
	case "length":
		return NewIntValue(int64(v.Count()))

	// TODO: is returning copies correct?
	case "keys":
		return v.Keys.Copy()

	// TODO: is returning copies correct?
	case "values":
		dictionaryValues := make([]Value, v.Count())
		i := 0
		for _, keyValue := range v.Keys.Values {
			key := dictionaryKey(keyValue)
			dictionaryValues[i] = v.Entries[key].Copy()
			i++
		}
		return NewArrayValueUnownedNonCopying(dictionaryValues...)

	case "remove":
		return NewHostFunctionValue(
			func(invocation Invocation) trampoline.Trampoline {
				keyValue := invocation.Arguments[0]

				existingValue := v.Remove(keyValue)

				var returnValue Value
				if existingValue == nil {
					returnValue = NilValue{}
				} else {
					returnValue = NewSomeValueOwningNonCopying(existingValue)
				}

				return trampoline.Done{
					Result: returnValue,
				}
			},
		)

	case "insert":
		return NewHostFunctionValue(
			func(invocation Invocation) trampoline.Trampoline {
				keyValue := invocation.Arguments[0]
				newValue := invocation.Arguments[1]

				existingValue := v.Insert(keyValue, newValue)

				var returnValue Value
				if existingValue == nil {
					returnValue = NilValue{}
				} else {
					returnValue = NewSomeValueOwningNonCopying(existingValue)
				}

				return trampoline.Done{
					Result: returnValue,
				}
			},
		)

	default:
		panic(errors.NewUnreachableError())
	}
}

func (v *DictionaryValue) SetMember(_ *Interpreter, _ LocationRange, _ string, _ Value) {
	// Dictionaries have no settable members (fields / functions)
	panic(errors.NewUnreachableError())
}

func (v *DictionaryValue) Count() int {
	return v.Keys.Count()
}

// TODO: unset owner?
func (v *DictionaryValue) Remove(keyValue Value) (existingValue Value) {
	key := dictionaryKey(keyValue)
	existingValue, exists := v.Entries[key]

	if !exists {
		return nil
	}

	delete(v.Entries, key)

	// TODO: optimize linear scan
	for i, keyValue := range v.Keys.Values {
		if dictionaryKey(keyValue) == key {
			v.Keys.Remove(i)
			return existingValue
		}
	}

	panic(errors.NewUnreachableError())
}

func (v *DictionaryValue) Insert(keyValue Value, value Value) (existingValue Value) {
	key := dictionaryKey(keyValue)
	existingValue, existed := v.Entries[key]

	if !existed {
		v.Keys.Append(keyValue)
	}

	value.SetOwner(v.Owner)

	v.Entries[key] = value

	if !existed {
		return nil
	}

	return existingValue
}

type DictionaryEntryValues struct {
	Key   Value
	Value Value
}

// EventValue

type EventValue struct {
	Identifier string
	Fields     []EventField
	Location   ast.Location
}

func (EventValue) isValue() {}

func (v EventValue) Export() values.Value {
	fields := make(map[string]values.Value, len(v.Fields))

	for _, field := range v.Fields {
		fields[field.Identifier] = field.Value.(ExportableValue).Export()
	}

	return values.NewEvent(fields)
}

func (v EventValue) Copy() Value {
	fields := make([]EventField, len(v.Fields))
	for i, field := range v.Fields {
		fields[i] = EventField{
			Identifier: field.Identifier,
			Value:      field.Value.Copy(),
		}
	}

	return EventValue{
		Identifier: v.Identifier,
		Fields:     fields,
		Location:   v.Location,
	}
}

func (EventValue) GetOwner() string {
	// value is never owned
	return ""
}

func (EventValue) SetOwner(_ string) {
	// NO-OP: value cannot be owned
}

func (v EventValue) String() string {
	var fields strings.Builder
	for i, field := range v.Fields {
		if i > 0 {
			fields.WriteString(", ")
		}
		fields.WriteString(field.String())
	}

	return fmt.Sprintf("%s(%s)", v.Identifier, fields.String())
}

// EventField

type EventField struct {
	Identifier string
	Value      Value
}

func (f EventField) String() string {
	return fmt.Sprintf("%s: %s", f.Identifier, f.Value)
}

// ToValue converts a Go value into an interpreter value
func ToValue(value interface{}) (Value, error) {
	// TODO: support more types
	switch value := value.(type) {
	case *big.Int:
		return IntValue{value}, nil
	case int8:
		return Int8Value(value), nil
	case int16:
		return Int16Value(value), nil
	case int32:
		return Int32Value(value), nil
	case int64:
		return Int64Value(value), nil
	case uint8:
		return UInt8Value(value), nil
	case uint16:
		return UInt16Value(value), nil
	case uint32:
		return UInt32Value(value), nil
	case uint64:
		return UInt64Value(value), nil
	case bool:
		return BoolValue(value), nil
	case string:
		return NewStringValue(value), nil
	case nil:
		return NilValue{}, nil
	}

	return nil, fmt.Errorf("cannot convert Go value to value: %#+v", value)
}

func ToValues(inputs []interface{}) ([]Value, error) {
	var newValues []Value
	for _, argument := range inputs {
		value, ok := argument.(Value)
		if !ok {
			var err error
			value, err = ToValue(argument)
			if err != nil {
				return nil, err
			}
		}
		newValues = append(
			newValues,
			value,
		)
	}
	return newValues, nil
}

// OptionalValue

type OptionalValue interface {
	Value
	isOptionalValue()
}

// NilValue

type NilValue struct{}

func init() {
	gob.Register(NilValue{})
}

func (NilValue) isValue() {}

func (NilValue) isOptionalValue() {}

func (v NilValue) Copy() Value {
	return v
}

func (NilValue) GetOwner() string {
	// value is never owned
	return ""
}

func (NilValue) SetOwner(_ string) {
	// NO-OP: value cannot be owned
}

func (v NilValue) Destroy(_ *Interpreter, _ LocationPosition) trampoline.Trampoline {
	return trampoline.Done{}
}

func (NilValue) String() string {
	return "nil"
}

func (v NilValue) Export() values.Value {
	return values.Optional{Value: nil}
}

// SomeValue

type SomeValue struct {
	Value Value
	Owner string
}

func init() {
	gob.Register(&SomeValue{})
}

func NewSomeValueOwningNonCopying(value Value) *SomeValue {
	return &SomeValue{
		Value: value,
		Owner: value.GetOwner(),
	}
}

func (*SomeValue) isValue() {}

func (*SomeValue) isOptionalValue() {}

func (v *SomeValue) Copy() Value {
	return &SomeValue{
		Value: v.Value.Copy(),
		// NOTE: new value has no owner
		Owner: "",
	}
}

func (v *SomeValue) GetOwner() string {
	return v.Owner
}

func (v *SomeValue) SetOwner(owner string) {
	if v.Owner == owner {
		return
	}

	v.Owner = owner

	v.Value.SetOwner(owner)
}

func (v *SomeValue) Destroy(interpreter *Interpreter, location LocationPosition) trampoline.Trampoline {
	return v.Value.(DestroyableValue).Destroy(interpreter, location)
}

func (v *SomeValue) String() string {
	return fmt.Sprint(v.Value)
}

func (v *SomeValue) Export() values.Value {
	return values.Optional{Value: v.Value.(ExportableValue).Export()}
}

// AnyValue

type AnyValue struct {
	Value Value
	// TODO: don't store
	Type  sema.Type
	Owner string
}

func NewAnyValueOwningNonCopying(value Value, ty sema.Type) *AnyValue {
	return &AnyValue{
		Value: value,
		Type:  ty,
		Owner: value.GetOwner(),
	}
}

func init() {
	gob.Register(&AnyValue{})
}

func (*AnyValue) isValue() {}

func (v *AnyValue) Copy() Value {
	return &AnyValue{
		Value: v.Value.Copy(),
		Type:  v.Type,
		// NOTE: new value has no owner
		Owner: "",
	}
}

func (v *AnyValue) GetOwner() string {
	return v.Owner
}

func (v *AnyValue) SetOwner(owner string) {
	if v.Owner == owner {
		return
	}

	v.Owner = owner

	v.Value.SetOwner(owner)
}

func (v *AnyValue) String() string {
	return fmt.Sprint(v.Value)
}

// StorageValue

type StorageValue struct {
	Identifier string
}

func (StorageValue) isValue() {}

func (v StorageValue) Copy() Value {
	return StorageValue{
		Identifier: v.Identifier,
	}
}

func (v StorageValue) GetOwner() string {
	return v.Identifier
}

func (StorageValue) SetOwner(_ string) {
	// NO-OP: ownership cannot be changed
}

// PublishedValue

type PublishedValue struct {
	Identifier string
}

func (PublishedValue) isValue() {}

func (v PublishedValue) Copy() Value {
	return PublishedValue{
		Identifier: v.Identifier,
	}
}

func (v PublishedValue) GetOwner() string {
	return v.Identifier
}

func (PublishedValue) SetOwner(_ string) {
	// NO-OP: ownership cannot be changed
}

// ReferenceValue

type ReferenceValue struct {
	TargetStorageIdentifier string
	TargetKey               string
	Owner                   string
}

func init() {
	gob.Register(&ReferenceValue{})
}

func (*ReferenceValue) isValue() {}

func (v *ReferenceValue) Copy() Value {
	return &ReferenceValue{
		TargetStorageIdentifier: v.TargetStorageIdentifier,
		TargetKey:               v.TargetKey,
		// NOTE: new value has no owner
		Owner: "",
	}
}

func (v *ReferenceValue) GetOwner() string {
	return v.Owner
}

func (v *ReferenceValue) SetOwner(owner string) {
	v.Owner = owner
}

func (v *ReferenceValue) referencedValue(interpreter *Interpreter, locationRange LocationRange) Value {
	key := PrefixedStorageKey(v.TargetKey, AccessLevelPrivate)

	switch referenced := interpreter.readStored(v.TargetStorageIdentifier, key).(type) {
	case *SomeValue:
		return referenced.Value
	case NilValue:
		panic(&DereferenceError{
			LocationRange: locationRange,
		})
	default:
		panic(errors.NewUnreachableError())
	}
}

func (v *ReferenceValue) GetMember(interpreter *Interpreter, locationRange LocationRange, name string) Value {
	return v.referencedValue(interpreter, locationRange).(MemberAccessibleValue).
		GetMember(interpreter, locationRange, name)
}

func (v *ReferenceValue) SetMember(interpreter *Interpreter, locationRange LocationRange, name string, value Value) {
	v.referencedValue(interpreter, locationRange).(MemberAccessibleValue).
		SetMember(interpreter, locationRange, name, value)
}

func (v *ReferenceValue) Get(interpreter *Interpreter, locationRange LocationRange, key Value) Value {
	return v.referencedValue(interpreter, locationRange).(ValueIndexableValue).
		Get(interpreter, locationRange, key)
}

func (v *ReferenceValue) Set(interpreter *Interpreter, locationRange LocationRange, key Value, value Value) {
	v.referencedValue(interpreter, locationRange).(ValueIndexableValue).
		Set(interpreter, locationRange, key, value)
}

func (v *ReferenceValue) Equal(other Value) BoolValue {
	otherReference, ok := other.(*ReferenceValue)
	if !ok {
		return false
	}

	return v.TargetStorageIdentifier == otherReference.TargetStorageIdentifier &&
		v.TargetKey == otherReference.TargetKey
}

// AddressValue

type AddressValue [common.AddressLength]byte

func init() {
	gob.Register(AddressValue{})
}

func NewAddressValueFromBytes(b []byte) AddressValue {
	result := AddressValue{}
	copy(result[common.AddressLength-len(b):], b)
	return result
}

func ConvertAddress(value Value) Value {
	result := AddressValue{}
	if intValue, ok := value.(IntValue); ok {
		bigEndianBytes := intValue.Int.Bytes()
		copy(
			result[common.AddressLength-len(bigEndianBytes):common.AddressLength],
			bigEndianBytes,
		)
	} else {
		binary.BigEndian.PutUint64(
			result[common.AddressLength-8:common.AddressLength],
			uint64(value.(IntegerValue).IntValue()),
		)
	}
	return result
}

func (AddressValue) isValue() {}

func (v AddressValue) Export() values.Value {
	return values.NewAddress(v)
}

func (v AddressValue) Copy() Value {
	return v
}

func (v AddressValue) String() string {
	return fmt.Sprintf("%x", [common.AddressLength]byte(v))
}

func (AddressValue) GetOwner() string {
	// value is never owned
	return ""
}

func (AddressValue) SetOwner(_ string) {
	// NO-OP: value cannot be owned
}

func (v AddressValue) Equal(other Value) BoolValue {
	otherAddress, ok := other.(AddressValue)
	if !ok {
		return false
	}
	return [common.AddressLength]byte(v) == [common.AddressLength]byte(otherAddress)
}

func (v AddressValue) Hex() string {
	return v.Export().(values.Address).Hex()
}

// AccountValue

func NewAccountValue(address AddressValue) *CompositeValue {
	storageIdentifier := address.Hex()

	return &CompositeValue{
		Identifier: (&sema.AccountType{}).ID(),
		InjectedFields: map[string]Value{
			"address":   address,
			"storage":   StorageValue{Identifier: storageIdentifier},
			"published": PublishedValue{Identifier: storageIdentifier},
		},
	}
}

// PublicAccountValue

func NewPublicAccountValue(address AddressValue) *CompositeValue {
	storageIdentifier := address.Hex()

	return &CompositeValue{
		Identifier: (&sema.PublicAccountType{}).ID(),
		InjectedFields: map[string]Value{
			"address":   address,
			"published": PublishedValue{Identifier: storageIdentifier},
		},
	}
}<|MERGE_RESOLUTION|>--- conflicted
+++ resolved
@@ -17,10 +17,7 @@
 	"github.com/dapperlabs/flow-go/language/runtime/errors"
 	"github.com/dapperlabs/flow-go/language/runtime/sema"
 	"github.com/dapperlabs/flow-go/language/runtime/trampoline"
-<<<<<<< HEAD
-=======
 	encodingValues "github.com/dapperlabs/flow-go/sdk/abi/encoding/values"
->>>>>>> 72343244
 	"github.com/dapperlabs/flow-go/sdk/abi/values"
 )
 
@@ -1081,11 +1078,7 @@
 }
 
 func (v UInt8Value) Export() values.Value {
-<<<<<<< HEAD
 	return values.NewUint8(uint8(v))
-=======
-	return values.UInt8(v)
->>>>>>> 72343244
 }
 
 func (v UInt8Value) IntValue() int {
@@ -1175,11 +1168,7 @@
 }
 
 func (v UInt16Value) Export() values.Value {
-<<<<<<< HEAD
 	return values.NewUint16(uint16(v))
-=======
-	return values.UInt16(v)
->>>>>>> 72343244
 }
 
 func (v UInt16Value) IntValue() int {
@@ -1269,11 +1258,7 @@
 }
 
 func (v UInt32Value) Export() values.Value {
-<<<<<<< HEAD
 	return values.NewUint32(uint32(v))
-=======
-	return values.UInt32(v)
->>>>>>> 72343244
 }
 
 func (v UInt32Value) IntValue() int {
@@ -1364,11 +1349,7 @@
 }
 
 func (v UInt64Value) Export() values.Value {
-<<<<<<< HEAD
 	return values.NewUint64(uint64(v))
-=======
-	return values.UInt64(v)
->>>>>>> 72343244
 }
 
 func (v UInt64Value) IntValue() int {
@@ -1515,18 +1496,7 @@
 }
 
 func (v *CompositeValue) Export() values.Value {
-<<<<<<< HEAD
 	fields := make(map[string]values.Value, len(v.Fields))
-=======
-	fields := make([]values.Value, 0)
-
-	keys := make([]string, 0, len(v.Fields))
-	for key := range v.Fields {
-		keys = append(keys, key)
-	}
-
-	encodingValues.SortInEncodingOrder(keys)
->>>>>>> 72343244
 
 	for identifier, value := range v.Fields {
 		fields[identifier] = value.(ExportableValue).Export()
