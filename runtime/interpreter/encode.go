--- conflicted
+++ resolved
@@ -623,11 +623,7 @@
 	if err != nil {
 		return err
 	}
-<<<<<<< HEAD
-	return e.CBOR.EncodeBytes(v.ToAddress().Bytes())
-=======
-	return e.enc.EncodeBytes(v.ToAddress().BytesWithoutLeadingZeros())
->>>>>>> 4ca952ee
+	return e.CBOR.EncodeBytes(v.ToAddress().BytesWithoutLeadingZeros())
 }
 
 // NOTE: NEVER change, only add/increment; ensure uint64
@@ -792,10 +788,9 @@
 		if err != nil {
 			return err
 		}
-<<<<<<< HEAD
 
 		// Encode address at array index encodedAddressLocationAddressFieldKey
-		err = e.EncodeBytes(l.Address.Bytes())
+		err = e.EncodeBytes(l.Address.BytesWithoutLeadingZeros())
 		if err != nil {
 			return err
 		}
@@ -831,10 +826,6 @@
 			// tag number
 			0xd8, CBORTagScriptLocation,
 		})
-=======
-		// Encode address at array index encodedAddressLocationAddressFieldKeyV5
-		err = e.enc.EncodeBytes(l.Address.BytesWithoutLeadingZeros())
->>>>>>> 4ca952ee
 		if err != nil {
 			return err
 		}
